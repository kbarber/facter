--- conflicted
+++ resolved
@@ -6,8 +6,5 @@
 .bundle/
 vendor/
 Gemfile.lock
-<<<<<<< HEAD
-.rspec
-=======
 Gemfile.local
->>>>>>> bb8e11b9
+.rspec
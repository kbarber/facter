test_name "C26851: Facts should resolve as expected on Windows platforms" do
  tag 'risk:high'

#
# This test is intended to ensure that facts specific to an OS configuration
# resolve as expected on Windows platforms.
#
# Facts tested: os, processors, networking, identity, kernel
#

<<<<<<< HEAD
confine :to, :platform => /windows-/

agents.each do |agent|

  # Get expected values based on platform name
  if agent['platform'] =~ /-2003/
    os_version  = '2003 R2'
    kernel_version = '5.2'
  elsif agent['platform'] =~ /-2008r2/
    os_version  = '2008 R2'
    kernel_version = '6.1'
  elsif agent['platform'] =~ /-2008/
    os_version  = '2008'
    kernel_version = '6.0'
  elsif agent['platform'] =~ /-2012r2/
    os_version  = '2012 R2'
    kernel_version = '6.3'
  elsif agent['platform'] =~ /-2012/
    os_version  = '2012'
    kernel_version = '6.2'
  elsif agent['platform'] =~ /-7/
    os_version  = '7'
    kernel_version = '6.1'
  elsif agent['platform'] =~ /-8\.1/
    os_version  = '8.1'
    kernel_version = '6.3'
  elsif agent['platform'] =~ /-10/
    os_version  = '10'
    kernel_version = /^10\./
  elsif agent['platform'] =~ /-2016/
    os_version = '2016'
    kernel_version = /^10\./
  else
    raise "Unknown agent platform of #{agent['platform']}"
  end


  step "Ensure the OS fact resolves as expected"

  expected_os = {
                  'os.architecture'         => agent['platform'] =~ /64/ ? 'x64' : 'x86',
                  'os.family'               => 'windows',
                  'os.hardware'             => agent['platform'] =~ /64/ ? 'x86_64' : 'i686',
                  'os.name'                 => 'windows',
                  'os.release.full'         => os_version,
                  'os.release.major'        => os_version,
                  'os.windows.system32'     => /C:\\(WINDOWS|Windows)\\(system32|sysnative)/,
                }

  expected_os.each do |fact, value|
    assert_match(value, fact_on(agent, fact))
  end

  step "Ensure the Processors fact resolves with reasonable values"

  expected_processors = {
                          'processors.count'         => /[1-9]/,
                          'processors.physicalcount' => /[1-9]/,
                          'processors.isa'           => /(x64|x86)/,
                          'processors.models'        => /"Intel\(R\).*"/
                        }

  expected_processors.each do |fact, value|
    assert_match(value, fact_on(agent, fact))
  end

  step "Ensure the identity fact resolves as expected"
  # Regular expression to validate the username from facter in the form of '<domain>\<username>'
  # Reference - https://msdn.microsoft.com/en-us/library/bb726984.aspx
  # - The domain name can be any character or empty
  # - Must contain a backslash between the domain and username
  # - Username must be at least one character and not contain the following charaters; " / \ [ ] : ; | = , + * ? < >
  expected_identity = {
                        'identity.user'       => /.*\\[^\\\/\"\[\]:|<>+=;,?*@]+$/,
                        'identity.privileged' => 'true'
                      }

  expected_identity.each do |fact, value|
    assert_match(value, fact_on(agent, fact))
  end

  step "Ensure the kernel fact resolves as expected"

  expected_kernel = {
                      'kernel'           => 'windows',
                      'kernelrelease'    => kernel_version,
                      'kernelversion'    => kernel_version,
                      'kernelmajversion' => kernel_version
                    }

  expected_kernel.each do |fact, value|
    assert_match(value, fact_on(agent, fact))
=======
  confine :to, :platform => /windows-/

  agents.each do |agent|

    # Get expected values based on platform name
    if agent['platform'] =~ /2003/
      os_version     = '2003 R2'
      kernel_version = '5.2'
    elsif agent['platform'] =~ /2008/
      os_version     = '2008 R2'
      kernel_version = '6.1'
    elsif agent['platform'] =~ /2012/
      os_version     = '2012 R2'
      kernel_version = '6.3'
    elsif agent['platform'] =~ /-10/
      os_version     = '10'
      kernel_version = /^10\./
    elsif agent['platform'] =~ /2016/
      os_version     = '2016'
      kernel_version = /^10\./
    else
      raise "Unknown agent platform of #{agent['platform']}"
    end


    step "Ensure the OS fact resolves as expected" do
      expected_os = {
          'os.architecture'     => agent['platform'] =~ /64/ ? 'x64' : 'x86',
          'os.family'           => 'windows',
          'os.hardware'         => agent['platform'] =~ /64/ ? 'x86_64' : 'i686',
          'os.name'             => 'windows',
          'os.release.full'     => os_version,
          'os.release.major'    => os_version,
          'os.windows.system32' => /C:\\(WINDOWS|Windows)\\(system32|sysnative)/,
      }

      expected_os.each do |fact, value|
        assert_match(value, fact_on(agent, fact))
      end
    end

    step "Ensure the Processors fact resolves with reasonable values" do
      expected_processors = {
          'processors.count'         => /[1-9]/,
          'processors.physicalcount' => /[1-9]/,
          'processors.isa'           => /(x64|x86)/,
          'processors.models'        => /"Intel\(R\).*"/
      }

      expected_processors.each do |fact, value|
        assert_match(value, fact_on(agent, fact))
      end
    end

    step "Ensure the identity fact resolves as expected" do
      # Regular expression to validate the username from facter in the form of '<domain>\<username>'
      # Reference - https://msdn.microsoft.com/en-us/library/bb726984.aspx
      # - The domain name can be any character or empty
      # - Must contain a backslash between the domain and username
      # - Username must be at least one character and not contain the following charaters; " / \ [ ] : ; | = , + * ? < >
      expected_identity = {
          'identity.user'       => /.*\\[^\\\/\"\[\]:|<>+=;,?*@]+$/,
          'identity.privileged' => 'true'
      }

      expected_identity.each do |fact, value|
        assert_match(value, fact_on(agent, fact))
      end
    end

    step "Ensure the kernel fact resolves as expected" do
      expected_kernel = {
          'kernel'           => 'windows',
          'kernelrelease'    => kernel_version,
          'kernelversion'    => kernel_version,
          'kernelmajversion' => kernel_version
      }

      expected_kernel.each do |fact, value|
        assert_match(value, fact_on(agent, fact))
      end
    end
>>>>>>> 4550e9ae
  end
end<|MERGE_RESOLUTION|>--- conflicted
+++ resolved
@@ -8,182 +8,98 @@
 # Facts tested: os, processors, networking, identity, kernel
 #
 
-<<<<<<< HEAD
-confine :to, :platform => /windows-/
-
-agents.each do |agent|
-
-  # Get expected values based on platform name
-  if agent['platform'] =~ /-2003/
-    os_version  = '2003 R2'
-    kernel_version = '5.2'
-  elsif agent['platform'] =~ /-2008r2/
-    os_version  = '2008 R2'
-    kernel_version = '6.1'
-  elsif agent['platform'] =~ /-2008/
-    os_version  = '2008'
-    kernel_version = '6.0'
-  elsif agent['platform'] =~ /-2012r2/
-    os_version  = '2012 R2'
-    kernel_version = '6.3'
-  elsif agent['platform'] =~ /-2012/
-    os_version  = '2012'
-    kernel_version = '6.2'
-  elsif agent['platform'] =~ /-7/
-    os_version  = '7'
-    kernel_version = '6.1'
-  elsif agent['platform'] =~ /-8\.1/
-    os_version  = '8.1'
-    kernel_version = '6.3'
-  elsif agent['platform'] =~ /-10/
-    os_version  = '10'
-    kernel_version = /^10\./
-  elsif agent['platform'] =~ /-2016/
-    os_version = '2016'
-    kernel_version = /^10\./
-  else
-    raise "Unknown agent platform of #{agent['platform']}"
-  end
-
-
-  step "Ensure the OS fact resolves as expected"
-
-  expected_os = {
-                  'os.architecture'         => agent['platform'] =~ /64/ ? 'x64' : 'x86',
-                  'os.family'               => 'windows',
-                  'os.hardware'             => agent['platform'] =~ /64/ ? 'x86_64' : 'i686',
-                  'os.name'                 => 'windows',
-                  'os.release.full'         => os_version,
-                  'os.release.major'        => os_version,
-                  'os.windows.system32'     => /C:\\(WINDOWS|Windows)\\(system32|sysnative)/,
-                }
-
-  expected_os.each do |fact, value|
-    assert_match(value, fact_on(agent, fact))
-  end
-
-  step "Ensure the Processors fact resolves with reasonable values"
-
-  expected_processors = {
-                          'processors.count'         => /[1-9]/,
-                          'processors.physicalcount' => /[1-9]/,
-                          'processors.isa'           => /(x64|x86)/,
-                          'processors.models'        => /"Intel\(R\).*"/
-                        }
-
-  expected_processors.each do |fact, value|
-    assert_match(value, fact_on(agent, fact))
-  end
-
-  step "Ensure the identity fact resolves as expected"
-  # Regular expression to validate the username from facter in the form of '<domain>\<username>'
-  # Reference - https://msdn.microsoft.com/en-us/library/bb726984.aspx
-  # - The domain name can be any character or empty
-  # - Must contain a backslash between the domain and username
-  # - Username must be at least one character and not contain the following charaters; " / \ [ ] : ; | = , + * ? < >
-  expected_identity = {
-                        'identity.user'       => /.*\\[^\\\/\"\[\]:|<>+=;,?*@]+$/,
-                        'identity.privileged' => 'true'
-                      }
-
-  expected_identity.each do |fact, value|
-    assert_match(value, fact_on(agent, fact))
-  end
-
-  step "Ensure the kernel fact resolves as expected"
-
-  expected_kernel = {
-                      'kernel'           => 'windows',
-                      'kernelrelease'    => kernel_version,
-                      'kernelversion'    => kernel_version,
-                      'kernelmajversion' => kernel_version
-                    }
-
-  expected_kernel.each do |fact, value|
-    assert_match(value, fact_on(agent, fact))
-=======
   confine :to, :platform => /windows-/
 
   agents.each do |agent|
 
     # Get expected values based on platform name
-    if agent['platform'] =~ /2003/
-      os_version     = '2003 R2'
+    if agent['platform'] =~ /-2003/
+      os_version  = '2003 R2'
       kernel_version = '5.2'
-    elsif agent['platform'] =~ /2008/
-      os_version     = '2008 R2'
+    elsif agent['platform'] =~ /-2008r2/
+      os_version  = '2008 R2'
       kernel_version = '6.1'
-    elsif agent['platform'] =~ /2012/
-      os_version     = '2012 R2'
+    elsif agent['platform'] =~ /-2008/
+      os_version  = '2008'
+      kernel_version = '6.0'
+    elsif agent['platform'] =~ /-2012r2/
+      os_version  = '2012 R2'
+      kernel_version = '6.3'
+    elsif agent['platform'] =~ /-2012/
+      os_version  = '2012'
+      kernel_version = '6.2'
+    elsif agent['platform'] =~ /-7/
+      os_version  = '7'
+      kernel_version = '6.1'
+    elsif agent['platform'] =~ /-8\.1/
+      os_version  = '8.1'
       kernel_version = '6.3'
     elsif agent['platform'] =~ /-10/
-      os_version     = '10'
+      os_version  = '10'
       kernel_version = /^10\./
-    elsif agent['platform'] =~ /2016/
-      os_version     = '2016'
+    elsif agent['platform'] =~ /-2016/
+      os_version = '2016'
       kernel_version = /^10\./
     else
       raise "Unknown agent platform of #{agent['platform']}"
     end
 
 
-    step "Ensure the OS fact resolves as expected" do
-      expected_os = {
-          'os.architecture'     => agent['platform'] =~ /64/ ? 'x64' : 'x86',
-          'os.family'           => 'windows',
-          'os.hardware'         => agent['platform'] =~ /64/ ? 'x86_64' : 'i686',
-          'os.name'             => 'windows',
-          'os.release.full'     => os_version,
-          'os.release.major'    => os_version,
-          'os.windows.system32' => /C:\\(WINDOWS|Windows)\\(system32|sysnative)/,
-      }
+    step "Ensure the OS fact resolves as expected"
 
-      expected_os.each do |fact, value|
-        assert_match(value, fact_on(agent, fact))
-      end
+    expected_os = {
+      'os.architecture'         => agent['platform'] =~ /64/ ? 'x64' : 'x86',
+      'os.family'               => 'windows',
+      'os.hardware'             => agent['platform'] =~ /64/ ? 'x86_64' : 'i686',
+      'os.name'                 => 'windows',
+      'os.release.full'         => os_version,
+      'os.release.major'        => os_version,
+      'os.windows.system32'     => /C:\\(WINDOWS|Windows)\\(system32|sysnative)/,
+    }
+
+    expected_os.each do |fact, value|
+      assert_match(value, fact_on(agent, fact))
     end
 
-    step "Ensure the Processors fact resolves with reasonable values" do
-      expected_processors = {
-          'processors.count'         => /[1-9]/,
-          'processors.physicalcount' => /[1-9]/,
-          'processors.isa'           => /(x64|x86)/,
-          'processors.models'        => /"Intel\(R\).*"/
-      }
+    step "Ensure the Processors fact resolves with reasonable values"
 
-      expected_processors.each do |fact, value|
-        assert_match(value, fact_on(agent, fact))
-      end
+    expected_processors = {
+      'processors.count'         => /[1-9]/,
+      'processors.physicalcount' => /[1-9]/,
+      'processors.isa'           => /(x64|x86)/,
+      'processors.models'        => /"Intel\(R\).*"/
+    }
+
+    expected_processors.each do |fact, value|
+      assert_match(value, fact_on(agent, fact))
     end
 
-    step "Ensure the identity fact resolves as expected" do
-      # Regular expression to validate the username from facter in the form of '<domain>\<username>'
-      # Reference - https://msdn.microsoft.com/en-us/library/bb726984.aspx
-      # - The domain name can be any character or empty
-      # - Must contain a backslash between the domain and username
-      # - Username must be at least one character and not contain the following charaters; " / \ [ ] : ; | = , + * ? < >
-      expected_identity = {
-          'identity.user'       => /.*\\[^\\\/\"\[\]:|<>+=;,?*@]+$/,
-          'identity.privileged' => 'true'
-      }
+    step "Ensure the identity fact resolves as expected"
+    # Regular expression to validate the username from facter in the form of '<domain>\<username>'
+    # Reference - https://msdn.microsoft.com/en-us/library/bb726984.aspx
+    # - The domain name can be any character or empty
+    # - Must contain a backslash between the domain and username
+    # - Username must be at least one character and not contain the following charaters; " / \ [ ] : ; | = , + * ? < >
+    expected_identity = {
+      'identity.user'       => /.*\\[^\\\/\"\[\]:|<>+=;,?*@]+$/,
+      'identity.privileged' => 'true'
+    }
 
-      expected_identity.each do |fact, value|
-        assert_match(value, fact_on(agent, fact))
-      end
+    expected_identity.each do |fact, value|
+      assert_match(value, fact_on(agent, fact))
     end
 
-    step "Ensure the kernel fact resolves as expected" do
-      expected_kernel = {
-          'kernel'           => 'windows',
-          'kernelrelease'    => kernel_version,
-          'kernelversion'    => kernel_version,
-          'kernelmajversion' => kernel_version
-      }
+    step "Ensure the kernel fact resolves as expected"
 
-      expected_kernel.each do |fact, value|
-        assert_match(value, fact_on(agent, fact))
-      end
+    expected_kernel = {
+      'kernel'           => 'windows',
+      'kernelrelease'    => kernel_version,
+      'kernelversion'    => kernel_version,
+      'kernelmajversion' => kernel_version
+    }
+
+    expected_kernel.each do |fact, value|
+      assert_match(value, fact_on(agent, fact))
     end
->>>>>>> 4550e9ae
   end
 end
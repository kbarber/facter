require 'rake/clean'
require 'pp'
require 'yaml'
require 'securerandom'
require 'fileutils'
require 'beaker-hostgenerator'

ONE_DAY_IN_SECS = 24 * 60 * 60
PRESERVED_HOSTS_FILENAME = 'hosts_preserved.yml'
SUTS_FILENAME = 'sut.log'
CLEAN.include('*.tar', 'merged_options.rb')

module HarnessOptions

  DEFAULTS = {
    :tests  => ['tests'],
    :ssh => {
      :keys => ["~/.ssh/id_rsa-acceptance"],
    },
    :preserve_hosts => 'onfail',
  }

  class Aggregator
    attr_reader :mode

    def initialize(mode)
      @mode = mode
    end

    def get_options(file_path)
      puts "Attempting to merge config file: #{file_path}"
      if File.exists? file_path
        options = eval(File.read(file_path), binding)
      else
        puts "No options file found at #{File.expand_path(file_path)}"
      end
      options || {}
    end

    def get_mode_options
      get_options("./config/#{mode}/options.rb")
    end

    def get_local_options
      get_options("./local_options.rb")
    end

    def final_options(intermediary_options = {})
      mode_options = get_mode_options
      local_overrides = get_local_options
      final_options = DEFAULTS.merge(mode_options)
      final_options.merge!(intermediary_options)
      final_options.merge!(local_overrides)
      return final_options
    end
  end

  def self.options(mode, options)
    final_options = Aggregator.new(mode).final_options(options)
    final_options
  end
end

def hosts
  if ENV['HOSTS']
    ENV['HOSTS']
  else
    puts 'Warning: environment variable CONFIG deprecated. Please use HOSTS to match beaker options.'
    ENV['CONFIG']
  end
end

def tests
  ENV['TESTS'] || ENV['TEST']
end

def generate_beaker_cli_flags(options_file)
  # the options file (including the default options might also have tests
  #   they'll get merged with the below by beaker
  tests_opt = "--tests=#{tests}" if tests

  hosts_opt = "--hosts=#{hosts}" if hosts

  overriding_options = ENV['OPTIONS']

  # compact to remove the nil elements
  ["--options-file", options_file, hosts_opt, tests_opt, overriding_options].compact
end

def write_merged_options_file(mode,options)
  final_options = HarnessOptions.options(mode, options)

  options_file = 'merged_options.rb'
  File.open(options_file, 'w') do |merged|
    merged.puts <<-EOS
# Copy this file to local_options.rb and adjust as needed if you wish to run
# with some local overrides.
EOS
    merged.puts(final_options.pretty_inspect)
  end
  return options_file
end

def beaker_test(mode = :aio, options = {})
  options_file = write_merged_options_file(mode,options)
  args = generate_beaker_cli_flags(options_file)
  tests = ENV['TESTS'] || ENV['TEST']
  tests_opt = "--tests=#{tests}" if tests

  # The 'if ...' suffix conditional below is a temporary measure which should go
  # away once the pipeline changes are made so that TEST_TARGET is always
  # intended for use with beaker-hostgenerator. So please remove that
  # conditional (and this comment) once that pipeline change is made.
  target = ENV['TEST_TARGET'] if ENV['TEST_TARGET'] && ENV['TEST_TARGET'][-1,1] == 'a'
  if target
<<<<<<< HEAD
    cli = BeakerHostGenerator::CLI.new([target, '--disable-default-role'])
    ENV['HOSTS'] = "tmp/#{target}-#{SecureRandom.uuid}.yaml"
=======
    cli = BeakerHostGenerator::CLI.new([target, '--disable-default-role', '--osinfo-version', '1'])
    ENV['CONFIG'] = "tmp/#{target}-#{SecureRandom.uuid}.yaml"
>>>>>>> f2588215
    FileUtils.mkdir_p('tmp')
    File.open(hosts, 'w') do |fh|
      fh.print(cli.execute)
    end
    config_opt = "--hosts=#{hosts}"
  elsif hosts
    config_opt = "--hosts=#{hosts}"
  end

  overriding_options = ENV['OPTIONS']

  args = ["--options-file", options_file, config_opt, tests_opt, overriding_options].compact

  begin
    sh("beaker", *args)
  ensure
    mv(options_file, "log/latest")
    puts "\n\n"
  end
end

def list_preserved_hosts(secs_ago = ONE_DAY_IN_SECS)
  hosts = Set.new
  Dir.glob('log/*').each do |dir|
    unless dir =~ /^log\/latest$/
      Dir.glob("#{dir}/*").each do |date_dir|
        preserved_config_path = "#{date_dir}/#{SUTS_FILENAME}"
        if preserved_config = File.exists?(preserved_config_path)
          directory = File.new(date_dir)
          yesterday = Time.now - secs_ago.to_i
          if directory.ctime > yesterday
            File.open(preserved_config_path, 'r') do |file|
              if file.ctime > yesterday
                file.each_line do |line|
                  matchdata = /(\w+\.delivery\.puppetlabs\.net) \(.*?\)$/.match(line)
                  hosts.add(matchdata[1]) if matchdata
                end
              end
            end
          end
        end
      end
    end
  end
  hosts
end

# Plagiarized from Beaker::Vcloud#cleanup
def destroy_preserved_hosts(hosts = nil, secs_ago = ONE_DAY_IN_SECS)
  secs_ago ||= ONE_DAY_IN_SECS
  hosts ||= list_preserved_hosts(secs_ago)

  require 'beaker/hypervisor/vsphere_helper'
  vsphere_credentials = VsphereHelper.load_config("#{ENV['HOME']}/.fog")

  puts "Connecting to vSphere at #{vsphere_credentials[:server]}" +
    " with credentials for #{vsphere_credentials[:user]}"

  vsphere_helper = VsphereHelper.new( vsphere_credentials )

  vm_names = hosts.to_a
  pp vm_names
  vms = vsphere_helper.find_vms vm_names
  vm_names.each do |name|
    unless vm = vms[name]
      puts "Couldn't find VM #{name} in vSphere!"
      next
    end

    if vm.runtime.powerState == 'poweredOn'
      puts "Shutting down #{vm.name}"
      start = Time.now
      vm.PowerOffVM_Task.wait_for_completion
      puts "Spent %.2f seconds halting #{vm.name}" % (Time.now - start)
    end

    start = Time.now
    vm.Destroy_Task
    puts "Spent %.2f seconds destroying #{vm.name}" % (Time.now - start)
  end

  vsphere_helper.close
end

def print_preserved(preserved)
  preserved.each do |entry|
    puts entry
  end
end

def beaker_run_type
  type = ENV['TYPE'] || :aio
  type = type.to_sym
end

def sha
  ENV['SHA'] || ENV['GIT_SHA']
end

namespace :ci do

  namespace :test do

    USAGE = <<-EOS
May specify project SHA environment variable, which can be a branch, release version number, or commit SHA.
Also must set CONFIG=config/nodes/foo.yaml or include it in an options.rb for Beaker,
or specify TEST_TARGET in a form beaker-hostgenerator accepts, e.g. ubuntu1504-64a.
You may set TESTS=path/to/test,and/more/tests.
You may set additional Beaker OPTIONS='--more --options'
If testing from git checkouts, you may optionally set the github fork to checkout from using FORK='other-puppet-fork'.
You may also optionally set the git server to checkout from using GIT_SERVER='my.host.with.git.daemon', if you have set up a `git daemon` to pull local commits from.  (In this case, the FORK should be set to the path to the repository, and you will need to allow the git daemon to serve the repo (see `git help daemon`)).
If there is a Beaker options hash in a ./local_options.rb, it will be included.  Commandline options set through the above environment variables will override settings in this file.
EOS

    desc <<-EOS
Run the acceptance tests through Beaker and install packages on the configuration targets (only facter versions <3.0)
#{USAGE}
EOS
    task :packages do
      beaker_test(:packages)
    end

    desc <<-EOS
Run the acceptance tests through Beaker and install packages as part of the AIO puppet-agent installation.
#{USAGE}
EOS
    task :aio do
      beaker_test(:aio)
    end

    desc <<-EOS
DEPRECATED: use the aio method for now. Run the acceptance tests through Beaker and install from git on the configuration targets.
#{USAGE}
EOS
    task :git do
      beaker_test(:git)
    end
  end

  desc "DEPRECATED: Beaker now does this automatically."
  task :extract_preserved_config

  desc <<-EOS
Run an acceptance test for a given node configuration and preserve the hosts.
Defaults to a packages run, but you can set it to 'git' with TYPE='git'.
#{USAGE}
  EOS
  task :test_and_preserve_hosts do
    beaker_test(beaker_run_type, :preserve_hosts => 'always')
  end

  desc "List acceptance runs from the past day which had hosts preserved."
  task :list_preserved do
    preserved = list_preserved_hosts
    print_preserved(preserved)
  end

  desc <<-EOS
Shutdown and destroy any hosts that we have preserved for testing.  These should be reaped daily by scripts, but this will free up resources immediately.
Specify a list of comma separated HOST_NAMES if you have a set of dynamic vcloud host names you want to purge outside of what can be grepped from the logs.
You can go back through the last SECS_AGO logs.  Default is one day ago in secs.
  EOS
  task :destroy_preserved_hosts do
    host_names = ENV['HOST_NAMES'].split(',') if ENV['HOST_NAMES']
    secs_ago = ENV['SECS_AGO']
    destroy_preserved_hosts(host_names, secs_ago)
  end

  desc <<-EOS
Rerun an acceptance test using hosts_preserved.yaml to skip provisioning.
Or specify a CONFIG_NUMBER from `rake ci:list_preserved`.
Uses the setup/rsync/pre-suite to rsync the local puppet source onto master and agent.
You may specify an RSYNC_FILTER_FILE as well.
You may skip purgeing and reinstalling puppet packages by including SKIP_PACKAGE_REINSTALL.
Defaults to a packages run, but you can set it to 'git' with TYPE='git'.
  EOS
  task :test_against_preserved_hosts do
    preserved = list_preserved_configurations
    print_preserved(preserved)
    config_number = (ENV['CONFIG_NUMBER'] || 0).to_i
    config_path = preserved[config_number][0]
    puts "Using ##{config_number}: #{config_path}"
    beaker_test(beaker_run_type,
      :hosts_file => "log/latest/#{PRESERVED_HOSTS_FILENAME}"
    )
  end
end

task :default do
  sh('rake -T')
end<|MERGE_RESOLUTION|>--- conflicted
+++ resolved
@@ -113,13 +113,8 @@
   # conditional (and this comment) once that pipeline change is made.
   target = ENV['TEST_TARGET'] if ENV['TEST_TARGET'] && ENV['TEST_TARGET'][-1,1] == 'a'
   if target
-<<<<<<< HEAD
-    cli = BeakerHostGenerator::CLI.new([target, '--disable-default-role'])
+    cli = BeakerHostGenerator::CLI.new([target, '--disable-default-role', '--osinfo-version', '1'])
     ENV['HOSTS'] = "tmp/#{target}-#{SecureRandom.uuid}.yaml"
-=======
-    cli = BeakerHostGenerator::CLI.new([target, '--disable-default-role', '--osinfo-version', '1'])
-    ENV['CONFIG'] = "tmp/#{target}-#{SecureRandom.uuid}.yaml"
->>>>>>> f2588215
     FileUtils.mkdir_p('tmp')
     File.open(hosts, 'w') do |fh|
       fh.print(cli.execute)

module Facter
  module Acceptance
    module UserFactUtils

      # Determine paths for testing custom and external facts.
      # Paths vary by platform.

      # Retrieve the path of a non-standard directory for custom or external facts.
      #
      def get_user_fact_dir(platform, version)
        if platform =~ /windows/
          if version < 6.0
            File.join('C:', 'Documents and Settings', 'All Users', 'Application Data', 'PuppetLabs', 'facter', 'custom')
          else
            File.join('C:', 'ProgramData', 'PuppetLabs', 'facter', 'custom')
          end
        else
          File.join('/', 'opt', 'puppetlabs', 'facter', 'custom')
        end
      end

      # Retrieve the path of the standard facts.d directory.
      #
      def get_factsd_dir(platform, version)
        if platform =~ /windows/
          if version < 6.0
            File.join('C:', 'Documents and Settings', 'All Users', 'Application Data', 'PuppetLabs', 'facter', 'facts.d')
          else
            File.join('C:', 'ProgramData', 'PuppetLabs', 'facter', 'facts.d')
          end
        else
          File.join('/', 'opt', 'puppetlabs', 'facter', 'facts.d')
        end
      end

<<<<<<< HEAD
      # Retrieve the path of the standard cached facts directory.
      #
      def get_cached_facts_dir(platform, version)
        if platform =~ /windows/
          if version < 6.0
            File.join('C:', 'Documents and Settings', 'All Users', 'Application Data', 'PuppetLabs', 'facter', 'cache', 'cached_facts')
          else
            File.join('C:', 'ProgramData', 'PuppetLabs', 'facter', 'cache', 'cached_facts')
          end
        else
          File.join('/', 'opt', 'puppetlabs', 'facter', 'cache', 'cached_facts')
=======
      # Retrieve the path of the facts.d directory in /etc/facter on Unix systems
      #
      def get_etc_factsd_dir(platform)
        if platform =~ /windows/
          raise "get_etc_factsd_dir: not a supported directory on Windows"
        else
          File.join('/', 'etc', 'facter', 'facts.d')
        end
      end

      # Retrieve the path of the facts.d diretory in /etc/puppetlabs/facter on Unix systems
      #
      def get_etc_puppetlabs_factsd_dir(platform)
        if platform =~ /windows/
          raise "get_etc_puppetlabs_factsd_dir: not a supported directory on Windows"
        else
          File.join('/', 'etc', 'puppetlabs', 'facter', 'facts.d')
>>>>>>> 4843020a
        end
      end

      # Retrieve the extension to use for an external fact script.
      # Windows uses '.bat' and everything else uses '.sh'
      def get_external_fact_script_extension(platform)
        if platform =~ /windows/
          '.bat'
        else
          '.sh'
        end
      end

      # Retrieve the path to default location of facter.conf file.
      #
      def get_default_fact_dir(platform, version)
        if platform =~ /windows/
          File.join('C:', 'ProgramData', 'PuppetLabs', 'facter', 'etc')
        else
          File.join('/', 'etc', 'puppetlabs', 'facter')
        end
      end
    end
  end
end<|MERGE_RESOLUTION|>--- conflicted
+++ resolved
@@ -33,7 +33,6 @@
         end
       end
 
-<<<<<<< HEAD
       # Retrieve the path of the standard cached facts directory.
       #
       def get_cached_facts_dir(platform, version)
@@ -45,7 +44,9 @@
           end
         else
           File.join('/', 'opt', 'puppetlabs', 'facter', 'cache', 'cached_facts')
-=======
+        end
+      end
+
       # Retrieve the path of the facts.d directory in /etc/facter on Unix systems
       #
       def get_etc_factsd_dir(platform)
@@ -63,7 +64,6 @@
           raise "get_etc_puppetlabs_factsd_dir: not a supported directory on Windows"
         else
           File.join('/', 'etc', 'puppetlabs', 'facter', 'facts.d')
->>>>>>> 4843020a
         end
       end
 

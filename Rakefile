# Rakefile for facter

# We need access to the Puppet.version method
$LOAD_PATH.unshift(File.expand_path("lib"))
require 'facter/version'

$LOAD_PATH << File.join(File.dirname(__FILE__), 'tasks')

require 'rubygems'
require 'rspec'
require 'rspec/core/rake_task'
require 'rake'
require 'yaml'

begin
  require 'rcov'
rescue LoadError
end

Dir['tasks/**/*.rake'].each { |t| load t }
Dir['ext/packaging/tasks/**/*'].sort.each { |t| load t }

<<<<<<< HEAD
require 'rake'
require 'rake/packagetask'
require 'rake/gempackagetask'

FILES = FileList[
  '[A-Z]*',
  'install.rb',
  'bin/**/*',
  'lib/**/*',
  'conf/**/*',
  'etc/**/*',
  'spec/**/*'
]

def get_version
  %x{which git &> /dev/null}
  if $?.success?
    `git describe`.strip
  else
    File.read('lib/facter.rb')[/FACTERVERSION *= *'(.*)'/,1] or fail "Couldn't find FACTERVERSION"
  end
=======
begin
  @build_defaults ||= YAML.load_file('ext/build_defaults.yaml')
  @packaging_url  = @build_defaults['packaging_url']
  @packaging_repo = @build_defaults['packaging_repo']
rescue
  STDERR.puts "Unable to read the packaging repo info from ext/build_defaults.yaml"
>>>>>>> 55ab4b9f
end

namespace :package do
  desc "Bootstrap packaging automation, e.g. clone into packaging repo"
  task :bootstrap do
    if File.exist?("ext/#{@packaging_repo}")
      puts "It looks like you already have ext/#{@packaging_repo}. If you don't like it, blow it away with package:implode."
    else
      cd 'ext' do
        %x{git clone #{@packaging_url}}
      end
    end
  end

  desc "Remove all cloned packaging automation"
  task :implode do
    rm_rf "ext/#{@packaging_repo}"
  end
end

task :default do
  sh %{rake -T}
end

# Aliases for spec
task :tests   => [:test]
task :specs   => [:test]

desc "Run all specs"
RSpec::Core::RakeTask.new(:test) do |t|
  t.pattern ='spec/{unit,integration}/**/*_spec.rb'
  t.fail_on_error = true
end

RSpec::Core::RakeTask.new('spec:rcov') do |t|
  t.pattern ='spec/{unit,integration}/**/*_spec.rb'
  t.fail_on_error = true
  if defined?(Rcov)
    t.rcov = true
    t.rcov_opts = ['--exclude', 'spec/*,test/*,results/*,/usr/lib/*,/usr/local/lib/*,gems/*']
  end
end<|MERGE_RESOLUTION|>--- conflicted
+++ resolved
@@ -20,36 +20,12 @@
 Dir['tasks/**/*.rake'].each { |t| load t }
 Dir['ext/packaging/tasks/**/*'].sort.each { |t| load t }
 
-<<<<<<< HEAD
-require 'rake'
-require 'rake/packagetask'
-require 'rake/gempackagetask'
-
-FILES = FileList[
-  '[A-Z]*',
-  'install.rb',
-  'bin/**/*',
-  'lib/**/*',
-  'conf/**/*',
-  'etc/**/*',
-  'spec/**/*'
-]
-
-def get_version
-  %x{which git &> /dev/null}
-  if $?.success?
-    `git describe`.strip
-  else
-    File.read('lib/facter.rb')[/FACTERVERSION *= *'(.*)'/,1] or fail "Couldn't find FACTERVERSION"
-  end
-=======
 begin
   @build_defaults ||= YAML.load_file('ext/build_defaults.yaml')
   @packaging_url  = @build_defaults['packaging_url']
   @packaging_repo = @build_defaults['packaging_repo']
 rescue
   STDERR.puts "Unable to read the packaging repo info from ext/build_defaults.yaml"
->>>>>>> 55ab4b9f
 end
 
 namespace :package do

#include <internal/ruby/module.hpp>
#include <internal/ruby/aggregate_resolution.hpp>
#include <internal/ruby/confine.hpp>
#include <internal/ruby/simple_resolution.hpp>
#include <facter/facts/collection.hpp>
#include <facter/logging/logging.hpp>
#include <facter/util/config.hpp>
#include <facter/version.h>
#include <facter/export.h>
#include <leatherman/util/environment.hpp>
#include <leatherman/execution/execution.hpp>
#include <leatherman/file_util/directory.hpp>
#include <leatherman/logging/logging.hpp>
#include <leatherman/locale/locale.hpp>
#include <boost/filesystem.hpp>
#include <boost/algorithm/string.hpp>
#include <boost/nowide/iostream.hpp>
#include <boost/nowide/convert.hpp>
#include <stdexcept>
#include <functional>
#include <facter/facts/scalar_value.hpp>
#include <facter/facts/array_value.hpp>
#include <facter/facts/map_value.hpp>
#include <internal/ruby/ruby_value.hpp>

// Mark string for translation (alias for leatherman::locale::format)
using leatherman::locale::_;

using namespace std;
using namespace facter::facts;
using namespace facter::util::config;
using namespace leatherman::execution;
using namespace leatherman::file_util;
using namespace leatherman::util;
using namespace boost::filesystem;
using namespace leatherman::logging;
using namespace leatherman::ruby;

namespace facter { namespace ruby {

    /**
     * Helper for maintaining context when initialized via a Ruby require.
     */
    struct require_context
    {
        /**
         * Constructs a new require context.
         */
        require_context()
        {
            // Create a collection and a facter module
            boost::program_options::variables_map vm;
            auto hocon_conf = load_default_config_file();
            load_fact_settings(hocon_conf, vm);
            set<string> blocklist;
            if (vm.count("blocklist")) {
                auto facts_to_block = vm["blocklist"].as<vector<string>>();
                blocklist.insert(facts_to_block.begin(), facts_to_block.end());
            }
            auto ttls = load_ttls(hocon_conf);
            _facts.reset(new collection(blocklist, ttls));
            _module.reset(new module(*_facts));

            // Ruby doesn't have a proper way of notifying extensions that the VM is shutting down
            // The easiest way to get notified is to have a global data object that never gets collected
            // until the VM shuts down
            auto const& ruby = api::instance();
            _canary = ruby.rb_data_object_alloc(*ruby.rb_cObject, this, nullptr, cleanup);
            ruby.rb_gc_register_address(&_canary);
            ruby.register_data_object(_canary);
        }

        /**
         * Destructs the require context.
         */
        ~require_context()
        {
            _module.reset();
            _facts.reset();

            // Remove the finalizer and let Ruby collect the object
            auto const& ruby = api::instance();
            ruby.rb_gc_unregister_address(&_canary);
            ruby.unregister_data_object(_canary);
        }

        /**
         * Creates the require context.
         */
        static void create()
        {
            // Reset first before allocating a new context
            reset();

            _instance.reset(new require_context());
        }

        /**
         * Resets the require context.
         */
        static void reset()
        {
           _instance.reset();
        }

     private:
        static void cleanup(void* ptr)
        {
            if (ptr == _instance.get()) {
                reset();
            }
        }

        unique_ptr<collection> _facts;
        unique_ptr<module> _module;
        VALUE _canary;

        static unique_ptr<require_context> _instance;
    };

    unique_ptr<require_context> require_context::_instance;
}}

// Exports for a Ruby extension.
extern "C" {
    /**
     * Called by the Ruby VM when native facter is required.
     */
    void LIBFACTER_EXPORT Init_libfacter()
    {
        bool logging_init_failed = false;
        string logging_init_error_msg;
        try {
            facter::logging::setup_logging(boost::nowide::cerr);
            set_level(log_level::warning);
        } catch(facter::logging::locale_error const& e) {
            logging_init_failed = true;
            logging_init_error_msg = e.what();
        }

        // Initialize ruby
        api* ruby = nullptr;
        try {
            ruby = &api::instance();
        } catch (runtime_error& ex) {
            if (!logging_init_failed) {
                LOG_WARNING("{1}: facts requiring Ruby will not be resolved.", ex.what());
            } else {
                // This could only happen if some non-ruby library
                // consumer called this function for some reason and
                // we didn't have a libruby loaded. AND the locales
                // are messed up so badly that even resetting locale
                // environment variables fails. This seems so
                // astronomically unlikely that I don't really think
                // it's worth figuring out what we should do in this
                // case - I'm honestly not even sure there's a correct
                // behavior at this point.
                // -- Branan
            }
            return;
        }

        ruby->initialize();

        // If logging init failed, we'll raise a load error
        // here. Otherwise we Create the context
        if (logging_init_failed) {
            ruby->rb_raise(*ruby->rb_eLoadError, _("could not initialize facter due to a locale error: {1}", logging_init_error_msg).c_str());
        } else {
            facter::ruby::require_context::create();
        }
    }
}

namespace facter { namespace ruby {

    map<VALUE, module*> module::_instances;

    module::module(collection& facts, vector<string> const& paths, bool logging_hooks) :
        _collection(facts),
        _loaded_all(false)
    {
        auto const& ruby = api::instance();
        if (!ruby.initialized()) {
            throw runtime_error(_("Ruby API is not initialized.").c_str());
        }

        // Load global settigs from config file
        load_global_settings(load_default_config_file(), _config_file_settings);

        initialize_search_paths(paths);

        // Register the block for logging callback with the GC
        _on_message_block = ruby.nil_value();
        ruby.rb_gc_register_address(&_on_message_block);

        // Install a logging message handler
        on_message([this](log_level level, string const& message) {
            auto const& ruby = api::instance();

            if (ruby.is_nil(_on_message_block)) {
                return true;
            }

            // Call the block and don't log messages
            ruby.rescue([&]() {
                ruby.rb_funcall(_on_message_block, ruby.rb_intern("call"), 2, level_to_symbol(level), ruby.utf8_value(message));
                return ruby.nil_value();
            }, [&](VALUE) {
                // Logging can take place from locations where we do not expect Ruby exceptions to be raised
                // Therefore, intentionally swallow any exceptions.
                return ruby.nil_value();
            });
            return false;
        });

        // Define the Facter module
        _self = ruby.rb_define_module("Facter");
        _instances[_self] = this;

        VALUE core = ruby.rb_define_module_under(_self, "Core");
        VALUE execution = ruby.rb_define_module_under(core, "Execution");
        ruby.rb_define_module_under(_self, "Util");

        // Define the methods on the Facter module
        volatile VALUE version = ruby.utf8_value(LIBFACTER_VERSION);
        ruby.rb_const_set(_self, ruby.rb_intern("FACTERVERSION"), version);
        ruby.rb_define_singleton_method(_self, "version", RUBY_METHOD_FUNC(ruby_version), 0);
        ruby.rb_define_singleton_method(_self, "add", RUBY_METHOD_FUNC(ruby_add), -1);
        ruby.rb_define_singleton_method(_self, "define_fact", RUBY_METHOD_FUNC(ruby_define_fact), -1);
        ruby.rb_define_singleton_method(_self, "value", RUBY_METHOD_FUNC(ruby_value), 1);
        ruby.rb_define_singleton_method(_self, "[]", RUBY_METHOD_FUNC(ruby_fact), 1);
        ruby.rb_define_singleton_method(_self, "fact", RUBY_METHOD_FUNC(ruby_fact), 1);
        ruby.rb_define_singleton_method(_self, "debug", RUBY_METHOD_FUNC(ruby_debug), 1);
        ruby.rb_define_singleton_method(_self, "debugonce", RUBY_METHOD_FUNC(ruby_debugonce), 1);
        ruby.rb_define_singleton_method(_self, "warn", RUBY_METHOD_FUNC(ruby_warn), 1);
        ruby.rb_define_singleton_method(_self, "warnonce", RUBY_METHOD_FUNC(ruby_warnonce), 1);
        ruby.rb_define_singleton_method(_self, "log_exception", RUBY_METHOD_FUNC(ruby_log_exception), -1);
        ruby.rb_define_singleton_method(_self, "debugging?", RUBY_METHOD_FUNC(ruby_get_debugging), 0);
        ruby.rb_define_singleton_method(_self, "trace?", RUBY_METHOD_FUNC(ruby_get_trace), 0);
        ruby.rb_define_singleton_method(_self, "flush", RUBY_METHOD_FUNC(ruby_flush), 0);
        ruby.rb_define_singleton_method(_self, "list", RUBY_METHOD_FUNC(ruby_list), 0);
        ruby.rb_define_singleton_method(_self, "to_hash", RUBY_METHOD_FUNC(ruby_to_hash), 0);
        ruby.rb_define_singleton_method(_self, "each", RUBY_METHOD_FUNC(ruby_each), 0);
        ruby.rb_define_singleton_method(_self, "clear", RUBY_METHOD_FUNC(ruby_clear), 0);
        ruby.rb_define_singleton_method(_self, "reset", RUBY_METHOD_FUNC(ruby_reset), 0);
        ruby.rb_define_singleton_method(_self, "loadfacts", RUBY_METHOD_FUNC(ruby_loadfacts), 0);
        ruby.rb_define_singleton_method(_self, "search", RUBY_METHOD_FUNC(ruby_search), -1);
        ruby.rb_define_singleton_method(_self, "search_path", RUBY_METHOD_FUNC(ruby_search_path), 0);
        ruby.rb_define_singleton_method(_self, "search_external", RUBY_METHOD_FUNC(ruby_search_external), 1);
        ruby.rb_define_singleton_method(_self, "search_external_path", RUBY_METHOD_FUNC(ruby_search_external_path), 0);

        // Only define these if requested to do so
        // This prevents consumers of Facter from altering the logging behavior
        if (logging_hooks) {
            ruby.rb_define_singleton_method(_self, "debugging", RUBY_METHOD_FUNC(ruby_set_debugging), 1);
            ruby.rb_define_singleton_method(_self, "trace", RUBY_METHOD_FUNC(ruby_set_trace), 1);
            ruby.rb_define_singleton_method(_self, "on_message", RUBY_METHOD_FUNC(ruby_on_message), 0);
        }

        // Define the execution module
        ruby.rb_define_singleton_method(execution, "which", RUBY_METHOD_FUNC(ruby_which), 1);
        ruby.rb_define_singleton_method(execution, "exec", RUBY_METHOD_FUNC(ruby_exec), 1);
        ruby.rb_define_singleton_method(execution, "execute", RUBY_METHOD_FUNC(ruby_execute), -1);
        ruby.rb_define_class_under(execution, "ExecutionFailure", *ruby.rb_eStandardError);

        // Define the Fact and resolution classes
        fact::define();
        simple_resolution::define();
        aggregate_resolution::define();

        // Custom facts may `require 'facter'`
        // To allow those custom facts to still function, add facter.rb to loaded features using the first directory in the load path
        // Note: use forward slashes in the path even on Windows because that's what Ruby expects in $LOADED_FEATURES
        volatile VALUE first = ruby.rb_ary_entry(ruby.rb_gv_get("$LOAD_PATH"), 0);
        if (!ruby.is_nil(first)) {
            ruby.rb_ary_push(ruby.rb_gv_get("$LOADED_FEATURES"), ruby.utf8_value(ruby.to_string(first) + "/facter.rb"));
        }
    }

    module::~module()
    {
        _instances.erase(_self);

        clear_facts(false);

        try {
            api& ruby = api::instance();

            // Unregister the on message block
            ruby.rb_gc_unregister_address(&_on_message_block);
            on_message(nullptr);

            // Undefine the module
            ruby.rb_const_remove(*ruby.rb_cObject, ruby.rb_intern("Facter"));
        } catch (runtime_error& ex) {
            LOG_WARNING("{1}: Ruby cleanup ended prematurely", ex.what());
            return;
        }
    }

    void module::search(vector<string> const& paths)
    {
        for (auto dir : paths) {
            _additional_search_paths.emplace_back(dir);

            // Get the absolute directory name
            // Absolute is used over canonical because canonical on Windows won't recognize paths as valid if
            // they resolve to symlinks to non-NTFS volumes.
            path directory = absolute(_additional_search_paths.back());

            _search_paths.push_back(directory.string());
        }
    }

    void module::load_facts()
    {
        if (_loaded_all) {
            return;
        }

        LOG_DEBUG("loading all custom facts.");

        LOG_DEBUG("loading custom fact directories from config file");
        if (_config_file_settings.count("custom-dir")) {
            auto config_paths = _config_file_settings["custom-dir"].as<vector<string>>();
            _search_paths.insert(_search_paths.end(), config_paths.begin(), config_paths.end());
        }

        for (auto const& directory : _search_paths) {
            LOG_DEBUG("searching for custom facts in {1}.", directory);
            each_file(directory, [&](string const& file) {
                load_file(file);
                return true;
            }, "\\.rb$");
        }

        _loaded_all = true;
    }

    void module::resolve_facts()
    {
        // Before we do anything, call facts to ensure the collection is populated
        facts();

        load_facts();

        auto const& ruby = api::instance();

        // Get the value from all facts
        for (auto const& kvp : _facts) {
            ruby.to_native<fact>(kvp.second)->value();
        }
    }

    void module::clear_facts(bool clear_collection)
    {
        auto const& ruby = api::instance();

        // Unregister all the facts
        for (auto& kvp : _facts) {
            ruby.rb_gc_unregister_address(&kvp.second);
        }

        // Clear the custom facts
        _facts.clear();

        // Clear the collection
        if (clear_collection) {
            _collection.clear();
        }
    }

    VALUE module::fact_value(VALUE name)
    {
        auto const& ruby = api::instance();

        VALUE fact_self = load_fact(name);
        if (ruby.is_nil(fact_self)) {
            return ruby.nil_value();
        }

        return ruby.to_native<fact>(fact_self)->value();
    }

    VALUE module::to_ruby(value const* val) const
    {
        auto const& ruby = api::instance();

        if (!val) {
            return ruby.nil_value();
        }
        if (auto ptr = dynamic_cast<facter::ruby::ruby_value const*>(val)) {
            return ptr->value();
        }
        if (auto ptr = dynamic_cast<string_value const*>(val)) {
            return ruby.utf8_value(ptr->value());
        }
        if (auto ptr = dynamic_cast<integer_value const*>(val)) {
            return ruby.rb_int2inum(static_cast<SIGNED_VALUE>(ptr->value()));
        }
        if (auto ptr = dynamic_cast<boolean_value const*>(val)) {
            return ptr->value() ? ruby.true_value() : ruby.false_value();
        }
        if (auto ptr = dynamic_cast<double_value const*>(val)) {
            return ruby.rb_float_new_in_heap(ptr->value());
        }
        if (auto ptr = dynamic_cast<array_value const*>(val)) {
            volatile VALUE array = ruby.rb_ary_new_capa(static_cast<long>(ptr->size()));
            ptr->each([&](value const* element) {
                ruby.rb_ary_push(array, to_ruby(element));
                return true;
            });
            return array;
        }
        if (auto ptr = dynamic_cast<map_value const*>(val)) {
            volatile VALUE hash = ruby.rb_hash_new();
            ptr->each([&](string const& name, value const* element) {
                ruby.rb_hash_aset(hash, ruby.utf8_value(name), to_ruby(element));
                return true;
            });
            return hash;
        }
        return ruby.nil_value();
    }

    VALUE module::normalize(VALUE name) const
    {
        auto const& ruby = api::instance();

        if (ruby.is_symbol(name)) {
            name = ruby.rb_sym_to_s(name);
        }
        if (ruby.is_string(name)) {
            name = ruby.rb_funcall(name, ruby.rb_intern("downcase"), 0);
        }
        return name;
    }

    collection& module::facts()
    {
        if (_collection.empty()) {
            bool include_ruby_facts = true;
            _collection.add_default_facts(include_ruby_facts);
            _collection.add_external_facts(_external_search_paths);

            auto const& ruby = api::instance();
            _collection.add_environment_facts([&](string const& name) {
                // Create a fact and explicitly set the value
                // We honor environment variables above custom fact resolutions
                ruby.to_native<fact>(create_fact(ruby.utf8_value(name)))->value(to_ruby(_collection[name]));
            });
        }
        return _collection;
    }

    VALUE module::self() const
    {
        return _self;
    }

    module* module::current()
    {
        auto const& ruby = api::instance();
        return from_self(ruby.lookup({"Facter"}));
    }

    static VALUE safe_eval(char const* scope, function<VALUE()> body)
    {
        try {
            return body();
        } catch (exception const& e) {
            LOG_ERROR("{1} uncaught exception: {2}", scope, e.what());
        }
        return api::instance().nil_value();
    }

    VALUE module::ruby_version(VALUE self)
    {
        return safe_eval("Facter.version", [&]() {
            auto const& ruby = api::instance();
            return ruby.lookup({ "Facter", "FACTERVERSION" });
        });
    }

    VALUE module::ruby_add(int argc, VALUE* argv, VALUE self)
    {
        return safe_eval("Facter.add", [&]() {
            auto const& ruby = api::instance();

            if (argc == 0 || argc > 2) {
                ruby.rb_raise(*ruby.rb_eArgError, _("wrong number of arguments ({1} for 2)", argc).c_str());
            }

            VALUE fact_self = from_self(self)->create_fact(argv[0]);

            // Read the resolution name from the options hash, if present
            volatile VALUE name = ruby.nil_value();
            VALUE options = argc == 2 ? argv[1] : ruby.nil_value();
            if (!ruby.is_nil(options)) {
                name = ruby.rb_funcall(options, ruby.rb_intern("delete"), 1, ruby.to_symbol("name"));
            }

            ruby.to_native<fact>(fact_self)->define_resolution(name, options);
            return fact_self;
        });
    }

    VALUE module::ruby_define_fact(int argc, VALUE* argv, VALUE self)
    {
        return safe_eval("Facter.define_fact", [&]() {
            auto const& ruby = api::instance();

            if (argc == 0 || argc > 2) {
                ruby.rb_raise(*ruby.rb_eArgError, _("wrong number of arguments ({1} for 2)", argc).c_str());
            }

            VALUE fact_self = from_self(self)->create_fact(argv[0]);

            // Call the block if one was given
            if (ruby.rb_block_given_p()) {
                ruby.rb_funcall_passing_block(fact_self, ruby.rb_intern("instance_eval"), 0, nullptr);
            }
            return fact_self;
        });
    }

    VALUE module::ruby_value(VALUE self, VALUE name)
    {
        return safe_eval("Facter.value", [&]() {
            return from_self(self)->fact_value(name);
        });
    }

    VALUE module::ruby_fact(VALUE self, VALUE name)
    {
        return safe_eval("Facter.fact", [&]() {
            return from_self(self)->load_fact(name);
        });
    }

    VALUE module::ruby_debug(VALUE self, VALUE message)
    {
        return safe_eval("Facter.debug", [&]() {
            auto const& ruby = api::instance();
            LOG_DEBUG(ruby.to_string(message));
            return ruby.nil_value();
        });
    }

    VALUE module::ruby_debugonce(VALUE self, VALUE message)
    {
        return safe_eval("Facter.debugonce", [&]() {
            auto const& ruby = api::instance();

            string msg = ruby.to_string(message);
            if (from_self(self)->_debug_messages.insert(msg).second) {
                LOG_DEBUG(msg);
            }
            return ruby.nil_value();
        });
    }

    VALUE module::ruby_warn(VALUE self, VALUE message)
    {
        return safe_eval("Facter.warn", [&]() {
            auto const& ruby = api::instance();
            LOG_WARNING(ruby.to_string(message));
            return ruby.nil_value();
        });
    }

    VALUE module::ruby_warnonce(VALUE self, VALUE message)
    {
        return safe_eval("Facter.warnonce", [&]() {
            auto const& ruby = api::instance();

            string msg = ruby.to_string(message);
            if (from_self(self)->_warning_messages.insert(msg).second) {
                LOG_WARNING(msg);
            }
            return ruby.nil_value();
        });
    }

    VALUE module::ruby_set_debugging(VALUE self, VALUE value)
    {
        return safe_eval("Facter.debugging", [&]() {
            auto const& ruby = api::instance();

            if (ruby.is_true(value)) {
                set_level(log_level::debug);
            } else {
                set_level(log_level::warning);
            }
            return ruby_get_debugging(self);
        });
    }

    VALUE module::ruby_get_debugging(VALUE self)
    {
        return safe_eval("Facter.debugging?", [&]() {
            auto const& ruby = api::instance();
            return is_enabled(log_level::debug) ? ruby.true_value() : ruby.false_value();
        });
    }

    VALUE module::ruby_set_trace(VALUE self, VALUE value)
    {
        return safe_eval("Facter.trace", [&]() {
            auto& ruby = api::instance();
            ruby.include_stack_trace(ruby.is_true(value));
            return ruby_get_trace(self);
        });
    }

    VALUE module::ruby_get_trace(VALUE self)
    {
        return safe_eval("Facter.trace?", [&]() {
            auto const& ruby = api::instance();
            return ruby.include_stack_trace() ? ruby.true_value() : ruby.false_value();
        });
    }

    VALUE module::ruby_log_exception(int argc, VALUE* argv, VALUE self)
    {
        return safe_eval("Facter.log_exception", [&]() {
            auto const& ruby = api::instance();

            if (argc == 0 || argc > 2) {
                ruby.rb_raise(*ruby.rb_eArgError, _("wrong number of arguments ({1} for 2)", argc).c_str());
            }

            string message;
            if (argc == 2) {
                // Use the given argument provided it is not a symbol equal to :default
                if (!ruby.is_symbol(argv[1]) || ruby.rb_to_id(argv[1]) != ruby.rb_intern("default")) {
                    message = ruby.to_string(argv[1]);
                }
            }

            LOG_ERROR(ruby.exception_to_string(argv[0], message));
            return ruby.nil_value();
        });
    }

    VALUE module::ruby_flush(VALUE self)
    {
        return safe_eval("Facter.flush", [&]() {
            auto const& ruby = api::instance();

            for (auto& kvp : from_self(self)->_facts)
            {
                ruby.to_native<fact>(kvp.second)->flush();
            }
            return ruby.nil_value();
        });
    }

    VALUE module::ruby_list(VALUE self)
    {
        return safe_eval("Facter.list", [&]() {
            auto const& ruby = api::instance();
            module* instance = from_self(self);

            instance->resolve_facts();

            volatile VALUE array = ruby.rb_ary_new_capa(instance->facts().size());

            instance->facts().each([&](string const& name, value const*) {
                ruby.rb_ary_push(array, ruby.utf8_value(name));
                return true;
            });

            return array;
        });
    }

    VALUE module::ruby_to_hash(VALUE self)
    {
        return safe_eval("Facter.to_hash", [&]() {
            auto const& ruby = api::instance();
            module* instance = from_self(self);

            instance->resolve_facts();

            volatile VALUE hash = ruby.rb_hash_new();

            instance->facts().each([&](string const& name, value const* val) {
                ruby.rb_hash_aset(hash, ruby.utf8_value(name), instance->to_ruby(val));
                return true;
            });

            return hash;
        });
    }

    VALUE module::ruby_each(VALUE self)
    {
        return safe_eval("Facter.each", [&]() {
            auto const& ruby = api::instance();
            module* instance = from_self(self);

            instance->resolve_facts();

            instance->facts().each([&](string const& name, value const* val) {
                ruby.rb_yield_values(2, ruby.utf8_value(name), instance->to_ruby(val));
                return true;
            });

            return self;
        });
    }

    VALUE module::ruby_clear(VALUE self)
    {
        return safe_eval("Facter.clear", [&]() {
            auto const& ruby = api::instance();

            ruby_flush(self);
            ruby_reset(self);

            return ruby.nil_value();
        });
    }

    VALUE module::ruby_reset(VALUE self)
    {
        return safe_eval("Facter.reset", [&]() {
            auto const& ruby = api::instance();
            module* instance = from_self(self);

            instance->clear_facts();
            instance->initialize_search_paths({});
            instance->_external_search_paths.clear();
            instance->_loaded_all = false;
            instance->_loaded_files.clear();

            return ruby.nil_value();
        });
    }

    VALUE module::ruby_loadfacts(VALUE self)
    {
        return safe_eval("Facter.loadfacts", [&]() {
            auto const& ruby = api::instance();

            from_self(self)->load_facts();
            return ruby.nil_value();
        });
    }

    VALUE module::ruby_search(int argc, VALUE* argv, VALUE self)
    {
        return safe_eval("Facter.search", [&]() {
            auto const& ruby = api::instance();
            module* instance = from_self(self);

            for (int i = 0; i < argc; ++i) {
                if (!ruby.is_string(argv[i])) {
                    continue;
                }
                instance->_additional_search_paths.emplace_back(ruby.to_string(argv[i]));

                // Get the absolute directory name
                path directory = absolute(instance->_additional_search_paths.back());

                instance->_search_paths.push_back(directory.string());
            }
            return ruby.nil_value();
        });
    }

    VALUE module::ruby_search_path(VALUE self)
    {
        return safe_eval("Facter.search_path", [&]() {
            auto const& ruby = api::instance();
            module* instance = from_self(self);

            volatile VALUE array = ruby.rb_ary_new_capa(instance->_additional_search_paths.size());

            for (auto const& path : instance->_additional_search_paths) {
                ruby.rb_ary_push(array, ruby.utf8_value(path));
            }
            return array;
        });
    }

    VALUE module::ruby_search_external(VALUE self, VALUE paths)
    {
        return safe_eval("Facter.search_external", [&]() {
            auto const& ruby = api::instance();
            module* instance = from_self(self);

            ruby.array_for_each(paths, [&](VALUE element) {
                if (!ruby.is_string(element)) {
                    return true;
                }
                instance->_external_search_paths.emplace_back(ruby.to_string(element));
                return true;
            });

            // Add external path from config file
            LOG_DEBUG(_("loading external fact directories from config file"));
            if (instance->_config_file_settings.count("external-dir")) {
                auto config_paths = instance->_config_file_settings["external-dir"].as<vector<string>>();
                instance->_external_search_paths.insert(instance->_external_search_paths.end(), config_paths.begin(), config_paths.end());
            }
            return ruby.nil_value();
        });
    }

    VALUE module::ruby_search_external_path(VALUE self)
    {
        return safe_eval("Facter.search_external_path", [&]() {
            auto const& ruby = api::instance();
            module* instance = from_self(self);

            volatile VALUE array = ruby.rb_ary_new_capa(instance->_external_search_paths.size());

            for (auto const& path : instance->_external_search_paths) {
                ruby.rb_ary_push(array, ruby.utf8_value(path));
            }
            return array;
        });
    }

    VALUE module::ruby_which(VALUE self, VALUE binary)
    {
        return safe_eval("Facter::Core::Execution::which", [&]() {
            // Note: self is Facter::Core::Execution
            auto const& ruby = api::instance();

            string path = which(ruby.to_string(binary));
            if (path.empty()) {
                return ruby.nil_value();
            }

            return ruby.utf8_value(path);
        });
    }

    VALUE module::ruby_exec(VALUE self, VALUE command)
    {
        return safe_eval("Facter::Core::Execution::exec", [&]() {
            // Note: self is Facter::Core::Execution
            auto const& ruby = api::instance();
            return execute_command(ruby.to_string(command), ruby.nil_value(), false);
        });
    }

    VALUE module::ruby_execute(int argc, VALUE* argv, VALUE self)
    {
        return safe_eval("Facter::Core::Execution::execute", [&]() {
            // Note: self is Facter::Core::Execution
            auto const& ruby = api::instance();

            if (argc == 0 || argc > 2) {
                ruby.rb_raise(*ruby.rb_eArgError, _("wrong number of arguments ({1} for 2)", argc).c_str());
            }

            if (argc == 1) {
                return execute_command(ruby.to_string(argv[0]), ruby.nil_value(), true);
            }

            // Unfortunately we have to call to_sym rather than using ID2SYM, which is Ruby version dependent
            uint32_t timeout = 0;
            volatile VALUE timeout_option = ruby.rb_hash_lookup(argv[1], ruby.to_symbol("timeout"));
            if (ruby.is_fixednum(timeout_option)) {
                timeout = ruby.num2size_t(timeout_option);
            }

            // Get the on_fail option (defaults to :raise)
            bool raise = false;
            volatile VALUE raise_value = ruby.to_symbol("raise");
            volatile VALUE fail_option = ruby.rb_hash_lookup2(argv[1], ruby.to_symbol("on_fail"), raise_value);
            if (ruby.equals(fail_option, raise_value)) {
                raise = true;
                fail_option = ruby.nil_value();
            }
            return execute_command(ruby.to_string(argv[0]), fail_option, raise, timeout);
        });
    }

    VALUE module::ruby_on_message(VALUE self)
    {
        return safe_eval("Facter.on_message", [&]() {
            auto const& ruby = api::instance();

            from_self(self)->_on_message_block = ruby.rb_block_given_p() ? ruby.rb_block_proc() : ruby.nil_value();
            return ruby.nil_value();
        });
    }

    module* module::from_self(VALUE self)
    {
        auto it = _instances.find(self);
        if (it == _instances.end()) {
            auto const& ruby = api::instance();
            ruby.rb_raise(*ruby.rb_eArgError, _("unexpected self value {1}", self).c_str());
            return nullptr;
        }
        return it->second;
    }

    VALUE module::execute_command(std::string const& command, VALUE failure_default, bool raise, uint32_t timeout)
    {
        auto const& ruby = api::instance();

        // Expand the command
        auto expanded = expand_command(command);

        if (!expanded.empty()) {
            try {
                auto exec = execute(
                    command_shell,
                    {
                        command_args,
                        expanded
                    },
                    timeout,
                    {
                        execution_options::trim_output,
                        execution_options::merge_environment,
                        execution_options::redirect_stderr_to_null,
                        execution_options::preserve_arguments
                    });
                // Ruby can encode some additional information in the
                // lower 8 bits. None of those set means "process exited normally"
                ruby.rb_last_status_set(exec.exit_code << 8, static_cast<rb_pid_t>(exec.pid));
                return ruby.utf8_value(exec.output);
            } catch (timeout_exception const& ex) {
                // Always raise for timeouts
                ruby.rb_raise(ruby.lookup({ "Facter", "Core", "Execution", "ExecutionFailure"}), ex.what());
            }
        }
        // Command was not found
        if (raise) {
            if (expanded.empty()) {
                ruby.rb_raise(ruby.lookup({ "Facter", "Core", "Execution", "ExecutionFailure"}), _("execution of command \"{1}\" failed: command not found.", command).c_str());
            }
            ruby.rb_raise(ruby.lookup({ "Facter", "Core", "Execution", "ExecutionFailure"}), _("execution of command \"{1}\" failed.", command).c_str());
        }
        return failure_default;
    }

    void module::initialize_search_paths(vector<string> const& paths)
    {
        auto const& ruby = api::instance();

        _search_paths.clear();
        _additional_search_paths.clear();

        // Look for "facter" subdirectories on the load path
        for (auto const& directory : ruby.get_load_path()) {
            // Get the absolute directory name
            boost::system::error_code ec;
            path dir = absolute(directory);

            // Ignore facter itself if it's on the load path
            if (is_regular_file(dir / "facter.rb", ec)) {
                continue;
            }

            dir = dir / "facter";
            if (!is_directory(dir, ec)) {
                continue;
            }
            _search_paths.push_back(dir.string());
        }

        // Append the FACTERLIB paths
        string variable;
        if (environment::get("FACTERLIB", variable)) {
            vector<string> env_paths;
            boost::split(env_paths, variable, bind(equal_to<char>(), placeholders::_1, environment::get_path_separator()), boost::token_compress_on);
            _search_paths.insert(_search_paths.end(), make_move_iterator(env_paths.begin()), make_move_iterator(env_paths.end()));
        }

        // Insert the given paths last
        _search_paths.insert(_search_paths.end(), paths.begin(), paths.end());

        // Do a absolute transform
        transform(_search_paths.begin(), _search_paths.end(), _search_paths.begin(), [](string const& directory) -> string {
<<<<<<< HEAD
            // Get the canonical directory name
            boost::system::error_code ec;
            path dir = canonical(directory, ec);
            if (ec) {
                LOG_DEBUG("path \"{1}\" will not be searched for custom facts: {2}.", directory, ec.message());
                return {};
            }
=======
            // Get the absolute directory name
            path dir = absolute(directory);
>>>>>>> 54ff6cf4
            return dir.string();
        });

        // Remove anything that is empty using the erase-remove idiom.
        _search_paths.erase(
            remove_if(begin(_search_paths), end(_search_paths), [](string const& path) { return path.empty(); }),
            end(_search_paths));
    }

    VALUE module::load_fact(VALUE name)
    {
        auto const& ruby = api::instance();

        name = normalize(name);
        string fact_name = ruby.to_string(name);

        // First check to see if we have that fact already
        auto it = _facts.find(fact_name);
        if (it != _facts.end()) {
            return it->second;
        }

        // Try to load it by file name
        if (!_loaded_all) {
            // Next, attempt to load it by file
            string filename = fact_name + ".rb";
            LOG_DEBUG("searching for custom fact \"{1}\".", fact_name);

            for (auto const& directory : _search_paths) {
                LOG_DEBUG("searching for {1} in {2}.", filename, directory);

                // Check to see if there's a file of a matching name in this directory
                path full_path = path(directory) / filename;
                boost::system::error_code ec;
                if (!is_regular_file(full_path, ec)) {
                    continue;
                }

                // Load the fact file
                load_file(full_path.string());
            }

            // Check to see if we now have the fact
            it = _facts.find(fact_name);
            if (it != _facts.end()) {
                return it->second;
            }
        }

        // Otherwise, check to see if it's already in the collection
        auto value = facts()[fact_name];
        if (value) {
            return create_fact(name);
        }

        // Couldn't load the fact by file name, load all facts to try to find it
        load_facts();

        // Check to see if we now have the fact
        it = _facts.find(fact_name);
        if (it != _facts.end()) {
            return it->second;
        }

        // Couldn't find the fact
        LOG_DEBUG("custom fact \"{1}\" was not found.", fact_name);
        return ruby.nil_value();
    }

    void module::load_file(std::string const& path)
    {
        // Only load the file if we haven't done so before
        if (!_loaded_files.insert(path).second) {
            return;
        }

        auto const& ruby = api::instance();

        LOG_INFO("loading custom facts from {1}.", path);
        ruby.rescue([&]() {
            // Do not construct C++ objects in a rescue callback
            // C++ stack unwinding will not take place if a Ruby exception is thrown!
            ruby.rb_load(ruby.utf8_value(path), 0);
            return 0;
        }, [&](VALUE ex) {
            LOG_ERROR("error while resolving custom facts in {1}: {2}", path, ruby.exception_to_string(ex));
            return 0;
        });
    }

    VALUE module::create_fact(VALUE name)
    {
        auto const& ruby = api::instance();

        if (!ruby.is_string(name) && !ruby.is_symbol(name)) {
            ruby.rb_raise(*ruby.rb_eTypeError, _("expected a String or Symbol for fact name").c_str());
        }

        name = normalize(name);
        string fact_name = ruby.to_string(name);

         // First check to see if we have that fact already
        auto it = _facts.find(fact_name);
        if (it == _facts.end()) {
            // Before adding the first fact, call facts to ensure the collection is populated
            facts();
            // facts() may add entries to _facts, so check again to ensure entry has not already been added (avoid duplicate Ruby GC registration)
            it = _facts.find(fact_name);
            if (it == _facts.end()) {
                it = _facts.insert(make_pair(fact_name, fact::create(name))).first;
                ruby.rb_gc_register_address(&it->second);
            }
        }
        return it->second;
    }

    VALUE module::level_to_symbol(log_level level)
    {
        auto const& ruby = api::instance();

        char const* name = nullptr;

        if (level == log_level::trace) {
            name = "trace";
        } else if (level == log_level::debug) {
            name = "debug";
        } else if (level == log_level::info) {
            name = "info";
        } else if (level == log_level::warning) {
            name = "warn";
        } else if (level == log_level::error) {
            name = "error";
        } else if (level == log_level::fatal) {
            name = "fatal";
        }
        if (!name) {
            ruby.rb_raise(*ruby.rb_eArgError, _("invalid log level specified.").c_str(), 0);
        }
        return ruby.to_symbol(name);
    }

}}  // namespace facter::ruby<|MERGE_RESOLUTION|>--- conflicted
+++ resolved
@@ -982,18 +982,8 @@
 
         // Do a absolute transform
         transform(_search_paths.begin(), _search_paths.end(), _search_paths.begin(), [](string const& directory) -> string {
-<<<<<<< HEAD
-            // Get the canonical directory name
-            boost::system::error_code ec;
-            path dir = canonical(directory, ec);
-            if (ec) {
-                LOG_DEBUG("path \"{1}\" will not be searched for custom facts: {2}.", directory, ec.message());
-                return {};
-            }
-=======
             // Get the absolute directory name
             path dir = absolute(directory);
->>>>>>> 54ff6cf4
             return dir.string();
         });
 

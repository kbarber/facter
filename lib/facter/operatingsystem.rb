# Fact: operatingsystem
#
# Purpose: Return the name of the operating system.
#
# Resolution:
#   If the kernel is a Linux kernel, check for the existence of a selection of
#   files in /etc/ to find the specific flavour.
#   On SunOS based kernels, attempt to determine the flavour, otherwise return Solaris.
#   On systems other than Linux, use the kernel value.
#
# Caveats:
#

require 'facter/util/operatingsystem'

Facter.add(:operatingsystem) do
  confine :kernel => :sunos
  setcode do
    # Use uname -v because /etc/release can change in zones under SmartOS.
    # It's apparently not trustworthy enough to rely on for this fact.
    output = Facter::Util::Resolution.exec('uname -v')
    if output =~ /^joyent_/
      "SmartOS"
    elsif output =~ /^oi_/
      "OpenIndiana"
    elsif output =~ /^omnios-/
      "OmniOS"
    elsif FileTest.exists?("/etc/debian_version")
      "Nexenta"
    else
      "Solaris"
    end
  end
end

# Resolution for Debian variants.
Facter.add(:operatingsystem) do
  confine :kernel => :linux
  has_weight 10
  setcode do
<<<<<<< HEAD
    if FileTest.exists?("/etc/os-release")
      match = File.read('/etc/os-release').match /^NAME=["']?(.+?)["']?$/
      match[1].gsub(/[^a-zA-Z]/, '')
    elsif Facter.value(:lsbdistid) == "Ubuntu"
       "Ubuntu"
    elsif FileTest.exists?("/etc/debian_version")
      "Debian"
    elsif FileTest.exists?("/etc/openwrt_release")
      "OpenWrt"
    elsif FileTest.exists?("/etc/gentoo-release")
      "Gentoo"
    elsif FileTest.exists?("/etc/fedora-release")
      "Fedora"
    elsif FileTest.exists?("/etc/mandriva-release")
      "Mandriva"
    elsif FileTest.exists?("/etc/mandrake-release")
      "Mandrake"
    elsif FileTest.exists?("/etc/meego-release")
      "MeeGo"
    elsif FileTest.exists?("/etc/arch-release")
      "Archlinux"
    elsif FileTest.exists?("/etc/oracle-release")
      "OracleLinux"
    elsif FileTest.exists?("/etc/enterprise-release")
      if FileTest.exists?("/etc/ovs-release")
        "OVS"
=======
    if FileTest.exists? '/etc/debian_version'
      if Facter.value(:lsbdistid) == "Ubuntu"
         "Ubuntu"
      elsif Facter.value(:lsbdistid) == "LinuxMint"
        "LinuxMint"
>>>>>>> 66bc4f4e
      else
        "Debian"
      end
    end
  end
end

Facter.add(:operatingsystem) do
  confine :kernel => :linux
  has_weight 10
  setcode do
    fpath = '/etc/redhat-release'
    if FileTest.exists? fpath
      candidates = Facter::Util::Operatingsystem::REDHAT_VARIANTS
      variant = Facter::Util::Operatingsystem.release_by_file(fpath, candidates)
      variant || 'RedHat'
    end
  end
end

Facter.add(:operatingsystem) do
  confine :kernel => :linux
  has_weight 10
  setcode do
    if FileTest.exists? '/etc/enterprise-release'
      if FileTest.exists? '/etc/ovs-release'
        'OVS'
      else
        'OEL'
      end
    end
  end
end

Facter.add(:operatingsystem) do
  confine :kernel => :linux
  has_weight 10
  setcode do
    fpath = "/etc/SuSE-release"
    if FileTest.exists? fpath
      candidates = Facter::Util::Operatingsystem::SUSE_VARIANTS
      variant = Facter::Util::Operatingsystem.release_by_file(fpath, candidates)
      variant || 'SuSE'
    end
  end
end

Facter.add(:operatingsystem) do
  confine :kernel => :linux
  has_weight 5
  setcode do
    files = Facter::Util::Operatingsystem::OPERATINGSYSTEM_FILES

    key = files.keys.find do |release_file|
      FileTest.exists? release_file
    end

    files[key]
  end
end

Facter.add(:operatingsystem) do
  confine :kernel => "VMkernel"
  setcode { "ESXi" }
end

Facter.add(:operatingsystem) do
  # Default to just returning the kernel as the operating system
  setcode { Facter[:kernel].value }
end<|MERGE_RESOLUTION|>--- conflicted
+++ resolved
@@ -38,42 +38,29 @@
   confine :kernel => :linux
   has_weight 10
   setcode do
-<<<<<<< HEAD
-    if FileTest.exists?("/etc/os-release")
-      match = File.read('/etc/os-release').match /^NAME=["']?(.+?)["']?$/
-      match[1].gsub(/[^a-zA-Z]/, '')
-    elsif Facter.value(:lsbdistid) == "Ubuntu"
-       "Ubuntu"
-    elsif FileTest.exists?("/etc/debian_version")
-      "Debian"
-    elsif FileTest.exists?("/etc/openwrt_release")
-      "OpenWrt"
-    elsif FileTest.exists?("/etc/gentoo-release")
-      "Gentoo"
-    elsif FileTest.exists?("/etc/fedora-release")
-      "Fedora"
-    elsif FileTest.exists?("/etc/mandriva-release")
-      "Mandriva"
-    elsif FileTest.exists?("/etc/mandrake-release")
-      "Mandrake"
-    elsif FileTest.exists?("/etc/meego-release")
-      "MeeGo"
-    elsif FileTest.exists?("/etc/arch-release")
-      "Archlinux"
-    elsif FileTest.exists?("/etc/oracle-release")
-      "OracleLinux"
-    elsif FileTest.exists?("/etc/enterprise-release")
-      if FileTest.exists?("/etc/ovs-release")
-        "OVS"
-=======
     if FileTest.exists? '/etc/debian_version'
       if Facter.value(:lsbdistid) == "Ubuntu"
          "Ubuntu"
       elsif Facter.value(:lsbdistid) == "LinuxMint"
         "LinuxMint"
->>>>>>> 66bc4f4e
       else
         "Debian"
+      end
+    end
+  end
+end
+
+# Resolution for Cumulus Linux (Debian variant)
+Facter.add(:operatingsystem) do
+  confine :kernel => :linux
+  has_weight 11 # Should go before Debian
+  setcode do
+    if FileTest.exists? '/etc/os-release'
+      if release = Facter::Util::FileRead.read('/etc/os-release')
+        if match = release.match(/^NAME=["']?(.+?)["']?$/)
+            name = match[1].gsub(/[^a-zA-Z]/, '')
+            name if name == 'CumulusLinux'
+        end
       end
     end
   end

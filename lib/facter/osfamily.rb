# Fact: osfamily
#
# Purpose: Returns the operating system
#
# Resolution:
#   Maps operating systems to operating system families, such as linux
#   distribution derivatives. Adds mappings from specific operating systems
#   to kernels in the case that it is relevant.
#
# Caveats:
#   This fact is completely reliant on the operatingsystem fact, and no
#   heuristics are used
#

Facter.add(:osfamily) do

  setcode do
    case Facter.value(:operatingsystem)
<<<<<<< HEAD
    when "RedHat", "Fedora", "CentOS", "Scientific", "SLC", "Ascendos", "CloudLinux", "PSBM", "OracleLinux", "OVS", "OEL", "Amazon"
=======
    when "RedHat", "Fedora", "CentOS", "Scientific", "SLC", "Ascendos", "CloudLinux", "PSBM", "OracleLinux", "OVS", "OEL", "XenServer"
>>>>>>> 4842e0af
      "RedHat"
    when "Ubuntu", "Debian"
      "Debian"
    when "SLES", "SLED", "OpenSuSE", "SuSE"
      "Suse"
    when "Solaris", "Nexenta", "OmniOS", "OpenIndiana", "SmartOS"
      "Solaris"
    else
      Facter.value("kernel")
    end
  end
end<|MERGE_RESOLUTION|>--- conflicted
+++ resolved
@@ -16,11 +16,7 @@
 
   setcode do
     case Facter.value(:operatingsystem)
-<<<<<<< HEAD
-    when "RedHat", "Fedora", "CentOS", "Scientific", "SLC", "Ascendos", "CloudLinux", "PSBM", "OracleLinux", "OVS", "OEL", "Amazon"
-=======
-    when "RedHat", "Fedora", "CentOS", "Scientific", "SLC", "Ascendos", "CloudLinux", "PSBM", "OracleLinux", "OVS", "OEL", "XenServer"
->>>>>>> 4842e0af
+    when "RedHat", "Fedora", "CentOS", "Scientific", "SLC", "Ascendos", "CloudLinux", "PSBM", "OracleLinux", "OVS", "OEL", "Amazon", "XenServer"
       "RedHat"
     when "Ubuntu", "Debian"
       "Debian"

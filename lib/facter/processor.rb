--- conflicted
+++ resolved
@@ -104,30 +104,13 @@
 
 Facter.add("Processor") do
   confine :kernel => :openbsd
-<<<<<<< HEAD
   setcode "uname -p"
-=======
-  setcode do
-    Facter::Core::Execution.exec("uname -p")
-  end
-end
-
-Facter.add("ProcessorCount") do
-  confine :kernel => :openbsd
-  setcode do
-    Facter::Core::Execution.exec("sysctl -n hw.ncpu")
-  end
->>>>>>> bc85e8dd
 end
 
 Facter.add("ProcessorCount") do
   confine :kernel => :Darwin
   setcode do
-<<<<<<< HEAD
     Facter::Util::POSIX.sysctl("hw.ncpu")
-=======
-    Facter::Core::Execution.exec("sysctl -n hw.ncpu")
->>>>>>> bc85e8dd
   end
 end
 
@@ -172,22 +155,14 @@
 Facter.add("Processor") do
   confine :kernel => [:dragonfly,:freebsd]
   setcode do
-<<<<<<< HEAD
     Facter::Util::POSIX.sysctl("hw.model")
-=======
-    Facter::Core::Execution.exec("sysctl -n hw.model")
->>>>>>> bc85e8dd
   end
 end
 
 Facter.add("ProcessorCount") do
   confine :kernel => [:dragonfly,:freebsd,:openbsd]
   setcode do
-<<<<<<< HEAD
     Facter::Util::POSIX.sysctl("hw.ncpu")
-=======
-    Facter::Core::Execution.exec("sysctl -n hw.ncpu")
->>>>>>> bc85e8dd
   end
 end
 
@@ -198,13 +173,8 @@
     (major_version, minor_version) = kernelrelease.split(".").map { |str| str.to_i }
     result = nil
 
-<<<<<<< HEAD
     if (major_version < 5) or (major_version == 5 and minor_version < 8) then
-      if kstat = Facter::Util::Resolution.exec("/usr/bin/kstat cpu_info")
-=======
-    if (major_version > 5) or (major_version == 5 and minor_version >= 8) then
       if kstat = Facter::Core::Execution.exec("/usr/bin/kstat cpu_info")
->>>>>>> bc85e8dd
         result = kstat.scan(/\bcore_id\b\s+\d+/).uniq.length
       end
     else

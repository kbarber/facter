require 'facter/util/virtual'

Facter.add("virtual") do
    confine :kernel => %w{Linux FreeBSD OpenBSD SunOS}

    result = "physical"

    setcode do

        result = "zone" if Facter::Util::Virtual.zone?

        if Facter::Util::Virtual.openvz?
            result = Facter::Util::Virtual.openvz_type()
        end

        if Facter::Util::Virtual.vserver?
            result = Facter::Util::Virtual.vserver_type()
        end

        if Facter::Util::Virtual.xen?
            # new Xen domains have this in dom0 not domu :(
            if FileTest.exists?("/proc/sys/xen/independent_wallclock")
                result = "xenu"
            end
            if FileTest.exists?("/sys/bus/xen")
                result = "xenu"
            end

            if FileTest.exists?("/proc/xen/capabilities")
                txt = Facter::Util::Resolution.exec("cat /proc/xen/capabilities")
                if txt =~ /control_d/i
                    result = "xen0"
                end
            end
        end

        if Facter::Util::Virtual.kvm?
            result = Facter::Util::Virtual.kvm_type()
        end

        if Facter.value(:kernel)=="FreeBSD"
            result = "jail" if Facter::Util::Virtual.jail?
        end

        if result == "physical"
            output = Facter::Util::Resolution.exec('lspci')
            if not output.nil?
                output.each_line do |p|
                    # --- look for the vmware video card to determine if it is virtual => vmware.
                    # ---     00:0f.0 VGA compatible controller: VMware Inc [VMware SVGA II] PCI Display Adapter
                    result = "vmware" if p =~ /VM[wW]are/
                end
            else
                output = Facter::Util::Resolution.exec('dmidecode')
                if not output.nil?
                    output.each_line do |pd|
                        result = "vmware" if pd =~ /VMware|Parallels/
                    end
                else
                    output = Facter::Util::Resolution.exec('prtdiag')
                    if not output.nil?
                        output.each_line do |pd|
                            result = "vmware" if pd =~ /VMware|Parallels/
                        end
                    end
                end
            end
            # VMware server 1.0.3 rpm places vmware-vmx in this place, other versions or platforms may not.
            if FileTest.exists?("/usr/lib/vmware/bin/vmware-vmx")
                result = "vmware_server"
            end
        end

        result
    end
end
  
Facter.add("is_virtual") do
    confine :kernel => %w{Linux FreeBSD OpenBSD SunOS}

    setcode do
        case Facter.value(:virtual)
<<<<<<< HEAD
        when "xenu", "openvzve", "vmware", "kvm", "vserver", "jail"
            "true"
=======
        when "xenu", "openvzve", "vmware", "kvm", "vserver", "jail", "zone"
            true
>>>>>>> 7cec60af
        else 
            "false"
        end
    end
end<|MERGE_RESOLUTION|>--- conflicted
+++ resolved
@@ -80,13 +80,8 @@
 
     setcode do
         case Facter.value(:virtual)
-<<<<<<< HEAD
-        when "xenu", "openvzve", "vmware", "kvm", "vserver", "jail"
+        when "xenu", "openvzve", "vmware", "kvm", "vserver", "jail", "zone"
             "true"
-=======
-        when "xenu", "openvzve", "vmware", "kvm", "vserver", "jail", "zone"
-            true
->>>>>>> 7cec60af
         else 
             "false"
         end

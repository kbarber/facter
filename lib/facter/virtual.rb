--- conflicted
+++ resolved
@@ -52,11 +52,7 @@
 
     setcode do
 
-<<<<<<< HEAD
-        if Facter::Util::Virtual.zone? and Facter.value(:operatingsystem) == "Solaris"
-=======
         if Facter.value(:operatingsystem) == "Solaris" and Facter::Util::Virtual.zone?
->>>>>>> f6c9927b
             result = "zone"
         end
 

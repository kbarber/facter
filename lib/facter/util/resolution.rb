--- conflicted
+++ resolved
@@ -34,77 +34,8 @@
     public :search_paths, :which, :absolute_path?, :expand_command, :with_env, :exec
   end
 
-<<<<<<< HEAD
-  ##
-  # Sets the conditions for this resolution to be used.  This method accepts
-  # multiple forms of arguments to determine suitability.
-  #
-  # @return [void]
-  #
-  # @api public
-  #
-  # @overload confine(confines)
-  #   Confine a fact to a specific fact value or values.  This form takes a
-  #   hash of fact names and values. Every fact must match the values given for
-  #   that fact, otherwise this resolution will not be considered suitable. The
-  #   values given for a fact can be an array, in which case the value of the
-  #   fact must be in the array for it to match.
-  #   @param [Hash{String,Symbol=>String,Array<String>}] confines set of facts identified by the hash keys whose
-  #     fact value must match the argument value.
-  #   @example Confining to Linux
-  #       Facter.add(:powerstates) do
-  #         # This resolution only makes sense on linux systems
-  #         confine :kernel => "Linux"
-  #         setcode do
-  #           File.read('/sys/power/states')
-  #         end
-  #       end
-  #
-  # @overload confine(confines, &block)
-  #   Confine a fact to a block with the value of a specified fact yielded to
-  #   the block.
-  #   @param [String,Symbol] confines the fact name whose value should be
-  #     yielded to the block
-  #   @param [Proc] block determines the suitability of the fact.  If the block
-  #     evaluates to `false` or `nil` then the confined fact will not be
-  #     evaluated.
-  #   @yield [value] the value of the fact identified by {confines}
-  #   @example Confine the fact to a host with an ipaddress in a specific
-  #     subnet
-  #       confine :ipaddress do |addr|
-  #         require 'ipaddr'
-  #         IPAddr.new('192.168.0.0/16').include? addr
-  #       end
-  #
-  # @overload confine(&block)
-  #   Confine a fact to a block.  The fact will be evaluated only if the block
-  #   evaluates to something other than `false` or `nil`.
-  #   @param [Proc] block determines the suitability of the fact.  If the block
-  #     evaluates to `false` or `nil` then the confined fact will not be
-  #     evaluated.
-  #   @example Confine the fact to systems with a specific file.
-  #       confine { File.exist? '/bin/foo' }
-  def confine(confines = nil, &block)
-    case confines
-    when Hash
-      confines.each do |fact, values|
-        @confines.push Facter::Util::Confine.new(fact, *values)
-      end
-    else
-      if block
-        if confines
-          @confines.push Facter::Util::Confine.new(confines, &block)
-        else
-          @confines.push Facter::Util::Confine.new(&block)
-        end
-      else
-      end
-    end
-  end
-=======
   include Facter::Core::Resolvable
   include Facter::Core::Suitable
->>>>>>> fbeedcf7
 
   # @!attribute [rw] name
   # The name of this resolution. The resolution name should be unique with

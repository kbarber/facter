--- conflicted
+++ resolved
@@ -109,7 +109,6 @@
     end
   end
 
-<<<<<<< HEAD
   #
   # Call this method with a block of code for which you would like to temporarily modify
   # one or more environment variables; the specified values will be set for the duration
@@ -143,8 +142,6 @@
     # return the captured return value
     rv
   end
-=======
->>>>>>> 86c2a5a3
 
   # Execute a program and return the output of that program.
   #
@@ -153,81 +150,40 @@
   #
   def self.exec(code, interpreter = nil)
     Facter.warnonce "The interpreter parameter to 'exec' is deprecated and will be removed in a future version." if interpreter
-
-<<<<<<< HEAD
 
     ## Set LANG to force i18n to C for the duration of this exec; this ensures that any code that parses the
     ## output of the command can expect it to be in a consistent / predictable format / locale
     with_env "LANG" => "C" do
-
-      # Try to guess whether the specified code can be executed by looking at the
-      # first word. If it cannot be found on the PATH defer on resolving the fact
-      # by returning nil.
-      # This only fails on shell built-ins, most of which are masked by stuff in
-      # /bin or of dubious value anyways. In the worst case, "sh -c 'builtin'" can
-      # be used to work around this limitation
-      #
-      # Windows' %x{} throws Errno::ENOENT when the command is not found, so we
-      # can skip the check there. This is good, since builtins cannot be found
-      # elsewhere.
-      if have_which and !Facter::Util::Config.is_windows?
-        path = nil
-        binary = code.split.first
-        if code =~ /^\//
-          path = binary
-        else
-          path = %x{which #{binary} 2>/dev/null}.chomp
-          # we don't have the binary necessary
-          return if path == "" or path.match(/Command not found\./)
-        end
-
-        return unless FileTest.exists?(path)
-      end
-
+      
+      if expanded_code = expand_command(code)
+        # if we can find the binary, we'll run the command with the expanded path to the binary
+        code = expanded_code
+      else
+        # if we cannot find the binary return nil on posix. On windows we'll still try to run the
+        # command in case it is a shell-builtin. In case it is not, windows will raise Errno::ENOENT
+        return nil unless Facter::Util::Config.is_windows?
+        return nil if absolute_path?(code)
+      end
+      
       out = nil
-=======
-    if expanded_code = expand_command(code)
-      # if we can find the binary, we'll run the command with the expanded path to the binary
-      code = expanded_code
-    else
-      # if we cannot find the binary return nil on posix. On windows we'll still try to run the
-      # command in case it is a shell-builtin. In case it is not, windows will raise Errno::ENOENT
-      return nil unless Facter::Util::Config.is_windows?
-      return nil if absolute_path?(code)
-    end
->>>>>>> 86c2a5a3
 
       begin
         out = %x{#{code}}.chomp
+        Facter.warnonce 'Using Facter::Util::Resolution.exec with a shell built-in is deprecated. Most built-ins can be replaced with native ruby commands. If you really have to run a built-in, pass "cmd /c your_builtin" as a command' unless expanded_code
       rescue Errno::ENOENT => detail
         # command not found on Windows
-        return
+        return nil
       rescue => detail
         $stderr.puts detail
-        return
-      end
-
-<<<<<<< HEAD
+        return nil
+      end
+      
       if out == ""
-        return
+        return nil
       else
         return out
       end
-=======
-    begin
-      out = %x{#{code}}.chomp
-      Facter.warnonce 'Using Facter::Util::Resolution.exec with a shell built-in is deprecated. Most built-ins can be replaced with native ruby commands. If you really have to run a built-in, pass "cmd /c your_builtin" as a command' unless expanded_code
-    rescue Errno::ENOENT => detail
-      # command not found on Windows
-      return nil
-    rescue => detail
-      $stderr.puts detail
-      return nil
-    end
->>>>>>> 86c2a5a3
-
-    end
-
+    end
   end
 
   # Add a new confine to the resolution mechanism.

require 'facter'
require 'facter/util/resolution'

# This class represents a fact. Each fact has a name and multiple
# {Facter::Util::Resolution resolutions}.
#
# Create facts using {Facter.add}
#
# @api public
class Facter::Util::Fact
  # The name of the fact
  # @return [String]
  attr_accessor :name

  # @return [String]
  # @deprecated
  attr_accessor :ldapname

  # Creates a new fact, with no resolution mechanisms. See {Facter.add}
  # for the public API for creating facts.
  # @param name [String] the fact name
  # @param options [Hash] optional parameters
  # @option options [String] :ldapname set the ldapname property on the fact
  #
  # @api private
  def initialize(name, options = {})
    @name = name.to_s.downcase.intern

    # LAK:NOTE: This is slow for many options, but generally we won't have any and at
    # worst we'll have one.  If we add more, this should be made more efficient.
    options.each do |name, value|
      case name
      when :ldapname; self.ldapname = value
      else
        raise ArgumentError, "Invalid fact option '%s'" % name
      end
    end

    @ldapname ||= @name.to_s

    @resolves = []
    @searching = false

    @value = nil
  end

  # Adds a new {Facter::Util::Resolution resolution}.  This requires a
  # block, which will then be evaluated in the context of the new
  # resolution.
  #
  # @return [void]
  #
  # @api private
  def add(value = nil, &block)
    begin
      resolve = Facter::Util::Resolution.new(@name)

      resolve.instance_eval(&block) if block
      @resolves << resolve

      resolve
    rescue => e
      Facter.warn "Unable to add resolve for #{@name}: #{e}"
      nil
    end
  end

<<<<<<< HEAD
  # Flushs any cached values.
  #
  # @return [void]
  #
  # @api private
=======
  ##
  # Flush any cached values.  If the resolver has a callback block defined
  # using the on_flush DSL method, then invoke that block by sending a message
  # to Resolution#flush.
>>>>>>> 2223fda7
  def flush
    @resolves.each { |r| r.flush }
    @value = nil
  end

  # Returns the value for this fact. This searches all resolutions by
  # suitability and weight (see {Facter::Util::Resolution}). If no
  # suitable resolution is found, it returns nil.
  #
  # @api public
  def value
    return @value if @value

    if @resolves.empty?
      Facter.debug "No resolves for %s" % @name
      return nil
    end

    searching do

      suitable_resolutions = sort_by_weight(find_suitable_resolutions(@resolves))
      @value = find_first_real_value(suitable_resolutions)

      announce_when_no_suitable_resolution(suitable_resolutions)
      announce_when_no_value_found(@value)

      @value
    end
  end


  private

  # Are we in the midst of a search?
  def searching?
    @searching
  end

  # Lock our searching process, so we never ge stuck in recursion.
  def searching
    raise RuntimeError, "Caught recursion on #{@name}" if searching?

    # If we've gotten this far, we're not already searching, so go ahead and do so.
    @searching = true
    begin
      yield
    ensure
      @searching = false
    end
  end

  def find_suitable_resolutions(resolutions)
    resolutions.find_all{ |resolve| resolve.suitable? }
  end

  def sort_by_weight(resolutions)
    resolutions.sort { |a, b| b.weight <=> a.weight }
  end

  def find_first_real_value(resolutions)
    resolutions.each do |resolve|
      value = normalize_value(resolve.value)
      if not value.nil?
        return value
      end
    end
    nil
  end

  def announce_when_no_suitable_resolution(resolutions)
    if resolutions.empty?
      Facter.debug "Found no suitable resolves of %s for %s" % [@resolves.length, @name]
    end
  end

  def announce_when_no_value_found(value)
    if value.nil?
      Facter.debug("value for %s is still nil" % @name)
    end
  end

  def normalize_value(value)
    value == "" ? nil : value
  end
end<|MERGE_RESOLUTION|>--- conflicted
+++ resolved
@@ -65,18 +65,14 @@
     end
   end
 
-<<<<<<< HEAD
-  # Flushs any cached values.
+  ##
+  # Flush any cached values.  If the resolver has a callback block defined
+  # using the on_flush DSL method, then invoke that block by sending a message
+  # to Resolution#flush.
   #
   # @return [void]
   #
   # @api private
-=======
-  ##
-  # Flush any cached values.  If the resolver has a callback block defined
-  # using the on_flush DSL method, then invoke that block by sending a message
-  # to Resolution#flush.
->>>>>>> 2223fda7
   def flush
     @resolves.each { |r| r.flush }
     @value = nil

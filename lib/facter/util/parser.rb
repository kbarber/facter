# This class acts as the factory and parent class for parsed
# facts such as scripts, text, json and yaml files.
#
# Parsers must subclass this class and provide their own #results method.
require 'facter'
require 'yaml'

module Facter::Util::Parser
  @parsers = []

  # For support mutliple extensions you can pass an array of extensions as
  # +ext+.
  def self.extension_matches?(filename, ext)
    extension = case ext
    when String
      ext.downcase
    when Enumerable
      ext.collect {|x| x.downcase }
    end
    [extension].flatten.to_a.include?(file_extension(filename).downcase)
  end

  def self.file_extension(filename)
    File.extname(filename).sub(".", '')
  end

  def self.register(klass, &suitable)
    @parsers << [klass, suitable]
  end

  def self.parser_for(filename)
    registration = @parsers.detect { |k| k[1].call(filename) }

    if registration.nil?
      NothingParser.new
    else
      registration[0].new(filename)
    end
  end

  class Base
    attr_reader :filename

    def initialize(filename, content = nil)
      @filename = filename
      @content  = content
    end

    def content
      @content ||= File.read(filename)
    end

    # results on the base class is really meant to be just an exception handler
    # wrapper.
    def results
      parse_results
    rescue Exception => detail
      Facter.warn("Failed to handle #{filename} as #{self.class} facts")
      Facter.warn("detail: #{detail.class}: #{detail.message}")
      Facter.debug(detail.backtrace.join("\n\t"))
      nil
    end

    def parse_results
      raise ArgumentError, "Subclasses must respond to parse_results"
    end
  end

  module KeyValuePairOutputFormat
    def self.parse(output)
      result = {}
      re = /^(.+?)=(.+)$/
      output.each_line do |line|
        if match_data = re.match(line.chomp)
          result[match_data[1]] = match_data[2]
        end
      end
      result
    end
  end

  class YamlParser < Base
    def parse_results
      YAML.load(content)
    end
  end

  register(YamlParser) do |filename|
    extension_matches?(filename, "yaml")
  end

  class TextParser < Base
    def parse_results
      KeyValuePairOutputFormat.parse content
    end
  end

  register(TextParser) do |filename|
    extension_matches?(filename, "txt")
  end

  class JsonParser < Base
    def results
      if Facter.json?
        JSON.load(content)
      else
        Facter.warnonce "Cannot parse JSON data file #{filename} without the json library."
        Facter.warnonce "Suggested next step is `gem install json` to install the json library."
        nil
      end
    end
  end

  register(JsonParser) do |filename|
    extension_matches?(filename, "json")
  end

  class ScriptParser < Base
    def results
<<<<<<< HEAD
      result = {}

      if output = Facter::Util::Resolution.exec(filename)
        re = /^(.+)=(.+)$/
        output.each_line do |line|
          if match_data = re.match(line.chomp)
            result[match_data[1]] = match_data[2]
          end
        end
      end
      result
=======
      KeyValuePairOutputFormat.parse Facter::Util::Resolution.exec(filename)
>>>>>>> 6bee7e7b
    end
  end

  register(ScriptParser) do |filename|
    if Facter::Util::Config.is_windows?
      extension_matches?(filename, %w{bat cmd com exe}) && File.file?(filename)
    else
      File.executable?(filename) && File.file?(filename)
    end
  end

  # Executes and parses the key value output of Powershell scripts
  class PowershellParser < Base
    # Returns a hash of facts from powershell output
    def results
      shell_command = "powershell -NoProfile -NonInteractive -NoLogo -ExecutionPolicy Bypass -File \"#{filename}\""
      KeyValuePairOutputFormat.parse Facter::Util::Resolution.exec(shell_command)
    end
  end

  register(PowershellParser) do |filename|
    Facter::Util::Config.is_windows? && extension_matches?(filename, "ps1") && File.file?(filename)
  end

  # A parser that is used when there is no other parser that can handle the file
  # The return from results indicates to the caller the file was not parsed correctly.
  class NothingParser
    def results
      nil
    end
  end
end<|MERGE_RESOLUTION|>--- conflicted
+++ resolved
@@ -117,21 +117,9 @@
 
   class ScriptParser < Base
     def results
-<<<<<<< HEAD
-      result = {}
-
       if output = Facter::Util::Resolution.exec(filename)
-        re = /^(.+)=(.+)$/
-        output.each_line do |line|
-          if match_data = re.match(line.chomp)
-            result[match_data[1]] = match_data[2]
-          end
-        end
+        KeyValuePairOutputFormat.parse output
       end
-      result
-=======
-      KeyValuePairOutputFormat.parse Facter::Util::Resolution.exec(filename)
->>>>>>> 6bee7e7b
     end
   end
 

--- conflicted
+++ resolved
@@ -118,11 +118,6 @@
   end
 
   class ScriptParser < Base
-<<<<<<< HEAD
-    def results
-      output = Facter::Util::Resolution.exec(filename)
-      KeyValuePairOutputFormat.parse(output)
-=======
     def parse_results
       KeyValuePairOutputFormat.parse Facter::Util::Resolution.exec(quote(filename))
     end
@@ -131,7 +126,6 @@
 
     def quote(filename)
       filename.index(' ') ? "\"#{filename}\"" : filename
->>>>>>> 8eba8385
     end
   end
 

--- conflicted
+++ resolved
@@ -217,8 +217,7 @@
     if File.exists?(cpuinfo)
       model = Facter.value(:architecture)
       case model
-<<<<<<< HEAD
-      when "x86_64", "amd64", "i386", /parisc/, "hppa", "ia64"
+      when "x86_64", "amd64", "i386", "x86", /parisc/, "hppa", "ia64"
         File.readlines(cpuinfo).each do |l|
           if l =~ /processor\s+:\s+(\d+)/
             processor_num = $1.to_i
@@ -228,20 +227,6 @@
           elsif l =~ /processor\s+(\d+):\s+(.*)/
             processor_num = $1.to_i
             processor_list[processor_num] = $2 unless processor_num == -1
-=======
-      when "x86_64", "amd64", "i386", "x86", /parisc/, "hppa", "ia64"
-        Thread::exclusive do
-          File.readlines(cpuinfo).each do |l|
-            if l =~ /processor\s+:\s+(\d+)/
-              processor_num = $1.to_i
-            elsif l =~ /model name\s+:\s+(.*)\s*$/
-              processor_list[processor_num] = $1 unless processor_num == -1
-              processor_num = -1
-            elsif l =~ /processor\s+(\d+):\s+(.*)/
-              processor_num = $1.to_i
-              processor_list[processor_num] = $2 unless processor_num == -1
-            end
->>>>>>> 7716227b
           end
         end
 

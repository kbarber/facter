--- conflicted
+++ resolved
@@ -28,16 +28,8 @@
         with("#{api_prefix}/2008-02-01/meta-data/foo").
         at_least_once.returns(StringIO.new("bar"))
 
-<<<<<<< HEAD
-      # No user-data
-      Object.any_instance.expects(:open).
-        with("#{api_prefix}/2008-02-01/user-data/").
-        at_least_once.returns(StringIO.new(""))
+      Facter.collection.internal_loader.load(:ec2)
 
-      Facter.collection.internal_loader.load(:ec2)
-=======
-      Facter.collection.loader.load(:ec2)
->>>>>>> b82230f6
       Facter.fact(:ec2_foo).value.should == "bar"
     end
 
@@ -50,16 +42,8 @@
         with("#{api_prefix}/2008-02-01/meta-data/foo").
         at_least_once.returns(StringIO.new("bar\nbaz"))
 
-<<<<<<< HEAD
-      # No user-data
-      Object.any_instance.expects(:open).
-        with("#{api_prefix}/2008-02-01/user-data/").
-        at_least_once.returns(StringIO.new(""))
+      Facter.collection.internal_loader.load(:ec2)
 
-      Facter.collection.internal_loader.load(:ec2)
-=======
-      Facter.collection.loader.load(:ec2)
->>>>>>> b82230f6
       Facter.fact(:ec2_foo).value.should == "bar,baz"
     end
 
@@ -76,16 +60,8 @@
         with("#{api_prefix}/2008-02-01/meta-data/foo/bar").
         at_least_once.returns(StringIO.new("baz"))
 
-<<<<<<< HEAD
-      # No user-data
-      Object.any_instance.expects(:open).
-        with("#{api_prefix}/2008-02-01/user-data/").
-        at_least_once.returns(StringIO.new(""))
+      Facter.collection.internal_loader.load(:ec2)
 
-      Facter.collection.internal_loader.load(:ec2)
-=======
-      Facter.collection.loader.load(:ec2)
->>>>>>> b82230f6
       Facter.fact(:ec2_foo_bar).value.should == "baz"
     end
 
@@ -172,7 +148,7 @@
         at_least_once.raises(RuntimeError, 'host unreachable')
 
       # Force a fact load
-      Facter.collection.loader.load(:ec2)
+      Facter.collection.internal_loader.load(:ec2)
 
       Facter.fact(:ec2_userdata).value.should be_nil
     end

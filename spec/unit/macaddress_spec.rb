#! /usr/bin/env ruby

require 'spec_helper'
require 'facter/util/ip'


def ifconfig_fixture(filename)
  File.read(fixtures('ifconfig', filename))
end

describe "macaddress fact" do
  include FacterSpec::ConfigHelper

  before do
    given_a_configuration_of(:is_windows => false)
  end

  describe "when run on Linux" do
    before :each do
      Facter.fact(:kernel).stubs(:value).returns("Linux")
      Facter.fact(:operatingsystem).stubs(:value).returns("Linux")
      Facter::Util::IP.stubs(:get_ifconfig).returns("/sbin/ifconfig")
    end

    it "should return the macaddress of the first interface" do
      Facter::Util::IP.stubs(:exec_ifconfig).with(["-a","2>/dev/null"]).
        returns(ifconfig_fixture('linux_ifconfig_all_with_multiple_interfaces'))

      Facter.value(:macaddress).should == "00:12:3f:be:22:01"
    end

    it "should return nil when no macaddress can be found" do
      Facter::Util::IP.stubs(:exec_ifconfig).with(["-a","2>/dev/null"]).
        returns(ifconfig_fixture('linux_ifconfig_no_mac'))

      expect { Facter.value(:macaddress) }.to_not raise_error
      Facter.value(:macaddress).should be_nil
    end

    # some interfaces dont have a real mac addresses (like venet inside a container)
    it "should return nil when no interface has a real macaddress" do
      Facter::Util::IP.stubs(:exec_ifconfig).with(["-a","2>/dev/null"]).
        returns(ifconfig_fixture('linux_ifconfig_venet'))

      expect { Facter.value(:macaddress) }.to_not raise_error
      Facter.value(:macaddress).should be_nil
    end
  end

  describe "when run on BSD" do
    it "should return macaddress information" do
      Facter.fact(:kernel).stubs(:value).returns("FreeBSD")
      Facter::Util::IP.stubs(:get_ifconfig).returns("/sbin/ifconfig")
      Facter::Util::IP.stubs(:exec_ifconfig).
        returns(ifconfig_fixture('bsd_ifconfig_all_with_multiple_interfaces'))

      Facter.value(:macaddress).should == "00:0b:db:93:09:67"
    end
  end

  describe "when run on OpenBSD with bridge(4) rules" do
    it "should return macaddress information" do
      Facter.fact(:kernel).stubs(:value).returns("OpenBSD")
      Facter::Util::IP.stubs(:get_ifconfig).returns("/sbin/ifconfig")
      Facter::Util::IP.stubs(:exec_ifconfig).
        returns(ifconfig_fixture('openbsd_bridge_rules'))

<<<<<<< HEAD
      expect { Facter.value(:macaddress) }.to_not raise_error
=======
      proc { Facter.value(:macaddress) }.should_not raise_error
>>>>>>> 22b6b466
      Facter.value(:macaddress).should be_nil
    end
  end

end<|MERGE_RESOLUTION|>--- conflicted
+++ resolved
@@ -65,11 +65,6 @@
       Facter::Util::IP.stubs(:exec_ifconfig).
         returns(ifconfig_fixture('openbsd_bridge_rules'))
 
-<<<<<<< HEAD
-      expect { Facter.value(:macaddress) }.to_not raise_error
-=======
-      proc { Facter.value(:macaddress) }.should_not raise_error
->>>>>>> 22b6b466
       Facter.value(:macaddress).should be_nil
     end
   end

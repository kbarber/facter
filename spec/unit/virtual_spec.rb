--- conflicted
+++ resolved
@@ -70,18 +70,12 @@
   end
 
   describe "on Linux" do
-<<<<<<< HEAD
-      before do
-          Facter.fact(:architecture).stubs(:value).returns(true)
-      end
-      
-=======
 
       before do
         FileTest.expects(:exists?).with("/usr/lib/vmware/bin/vmware-vmx").returns false
+        Facter.fact(:architecture).stubs(:value).returns(true)
       end
 
->>>>>>> 8d71db38
       it "should be parallels with Parallels vendor id from lspci" do
           Facter.fact(:kernel).stubs(:value).returns("Linux")
           Facter::Util::Resolution.stubs(:exec).with('lspci').returns("01:00.0 VGA compatible controller: Unknown device 1ab8:4005")

#! /usr/bin/env ruby

require 'spec_helper'
require 'facter/util/virtual'
require 'facter/util/macosx'

describe "Virtual fact" do
  before(:each) do
    Facter::Util::Virtual.stubs(:zone?).returns(false)
    Facter::Util::Virtual.stubs(:openvz?).returns(false)
    Facter::Util::Virtual.stubs(:vserver?).returns(false)
    Facter::Util::Virtual.stubs(:xen?).returns(false)
    Facter::Util::Virtual.stubs(:kvm?).returns(false)
    Facter::Util::Virtual.stubs(:hpvm?).returns(false)
    Facter::Util::Virtual.stubs(:zlinux?).returns(false)
    Facter::Util::Virtual.stubs(:virt_what).returns(nil)
    Facter::Util::Virtual.stubs(:rhev?).returns(false)
    Facter::Util::Virtual.stubs(:ovirt?).returns(false)
    Facter::Util::Virtual.stubs(:virtualbox?).returns(false)
  end

  it "should be zone on Solaris when a zone" do
    Facter.fact(:kernel).stubs(:value).returns("SunOS")
    Facter::Util::Virtual.stubs(:zone?).returns(true)
    Facter::Util::Virtual.stubs(:vserver?).returns(false)
    Facter::Util::Virtual.stubs(:xen?).returns(false)
    Facter.fact(:virtual).value.should == "zone"
  end

  it "should be jail on FreeBSD when a jail in kvm" do
    Facter.fact(:kernel).stubs(:value).returns("FreeBSD")
    Facter::Util::Virtual.stubs(:jail?).returns(true)
    Facter::Util::Virtual.stubs(:kvm?).returns(true)
    Facter.fact(:virtual).value.should == "jail"
  end

  it "should be hpvm on HP-UX when in HP-VM" do
    Facter.fact(:kernel).stubs(:value).returns("HP-UX")
    Facter::Util::Virtual.stubs(:hpvm?).returns(true)
    Facter.fact(:virtual).value.should == "hpvm"
  end

  it "should be zlinux on s390x" do
    Facter.fact(:kernel).stubs(:value).returns("Linux")
    Facter.fact(:architecture).stubs(:value).returns("s390x")
    Facter::Util::Virtual.stubs(:zlinux?).returns(true)
    Facter.fact(:virtual).value.should == "zlinux"
  end

  describe "on Darwin" do
    before do
      Facter.fact(:kernel).stubs(:value).returns("Darwin")
    end

    it "should be parallels with Parallels vendor id" do
      Facter::Util::Macosx.stubs(:profiler_data).returns({ "spdisplays_vendor-id" => "0x1ab8" })
      Facter.fact(:virtual).value.should == "parallels"
    end

    it "should be parallels with Parallels vendor name" do
      Facter::Util::Macosx.stubs(:profiler_data).returns({ "spdisplays_vendor" => "Parallels" })
      Facter.fact(:virtual).value.should == "parallels"
    end

    it "should be vmware with VMWare vendor id" do
      Facter::Util::Macosx.stubs(:profiler_data).returns({ "spdisplays_vendor-id" => "0x15ad" })
      Facter.fact(:virtual).value.should == "vmware"
    end

    it "should be vmware with VMWare vendor name" do
      Facter::Util::Macosx.stubs(:profiler_data).returns({ "spdisplays_vendor" => "VMWare" })
      Facter.fact(:virtual).value.should == "vmware"
    end
  end

  describe "on Linux" do
    before(:each) do
      Facter.fact(:kernel).stubs(:value).returns("Linux")
      Facter.fact(:operatingsystem).stubs(:value).returns("Linux")

      Facter::Core::Execution.stubs(:exec).with("vmware -v").returns false

      FileTest.stubs(:exists?).with("/proc/sys/xen").returns false
      FileTest.stubs(:exists?).with("/sys/bus/xen").returns false
      FileTest.stubs(:exists?).with("/proc/xen").returns false
      Facter.fact(:architecture).stubs(:value).returns(true)
    end

    it "should be parallels with Parallels vendor id from lspci 2>/dev/null" do
      Facter::Util::Virtual.stubs(:lspci).returns("01:00.0 VGA compatible controller: Unknown device 1ab8:4005")
      Facter.fact(:virtual).value.should == "parallels"
    end

    it "should be parallels with Parallels vendor name from lspci 2>/dev/null" do
      Facter::Util::Virtual.stubs(:lspci).returns("01:00.0 VGA compatible controller: Parallels Display Adapter")
      Facter.fact(:virtual).value.should == "parallels"
    end

    it "should be vmware with VMware vendor name from lspci 2>/dev/null" do
      Facter::Core::Execution.stubs(:exec).with('lspci 2>/dev/null').returns("00:0f.0 VGA compatible controller: VMware Inc [VMware SVGA II] PCI Display Adapter")
      Facter.fact(:virtual).value.should == "vmware"
    end

    it "should be virtualbox with VirtualBox vendor name from lspci 2>/dev/null" do
      Facter::Core::Execution.stubs(:exec).with('lspci 2>/dev/null').returns("00:02.0 VGA compatible controller: InnoTek Systemberatung GmbH VirtualBox Graphics Adapter")
      Facter.fact(:virtual).value.should == "virtualbox"
    end

    it "should be kvm with Red Hat, Inc vendor name and Virtio driver family from lspci 2>/dev/null" do
      Facter::Util::Resolution.stubs(:exec).with('lspci 2>/dev/null').returns("00:03.0 Unclassified device [00ff]: Red Hat, Inc Virtio memory balloon")
      Facter.fact(:virtual).value.should == "kvm"
    end

    it "should be vmware with VMWare vendor name from dmidecode" do
      Facter::Core::Execution.stubs(:exec).with('lspci 2>/dev/null').returns(nil)
      Facter::Core::Execution.stubs(:exec).with('dmidecode 2> /dev/null').returns("On Board Device 1 Information\nType: Video\nStatus: Disabled\nDescription: VMware SVGA II")
      Facter.fact(:virtual).value.should == "vmware"
    end

    it "should be xen0 with xen dom0 files in /proc" do
      Facter.fact(:hardwaremodel).stubs(:value).returns("i386")
      Facter::Util::Virtual.expects(:xen?).returns(true)
      FileTest.expects(:exists?).with("/dev/xen/evtchn").returns(true)
      Facter.fact(:virtual).value.should == "xen0"
    end

    it "should be xenu with xen domU files in /proc" do
      Facter.fact(:hardwaremodel).stubs(:value).returns("i386")
      Facter::Util::Virtual.expects(:xen?).returns(true)
      FileTest.expects(:exists?).with("/dev/xen/evtchn").returns(false)
      FileTest.expects(:exists?).with("/proc/xen").returns(true)
      Facter.fact(:virtual).value.should == "xenu"
    end

    it "should be xenhvm with Xen HVM vendor name from lspci 2>/dev/null" do
      Facter::Core::Execution.stubs(:exec).with('lspci 2>/dev/null').returns("00:03.0 Unassigned class [ff80]: XenSource, Inc. Xen Platform Device (rev 01)")
      Facter.fact(:virtual).value.should == "xenhvm"
    end

    it "should be xenhvm with Xen HVM vendor name from dmidecode" do
      Facter::Core::Execution.stubs(:exec).with('lspci 2>/dev/null').returns(nil)
      Facter::Core::Execution.stubs(:exec).with('dmidecode 2> /dev/null').returns("System Information\nManufacturer: Xen\nProduct Name: HVM domU")
      Facter.fact(:virtual).value.should == "xenhvm"
    end

    it "should be parallels with Parallels vendor name from dmidecode" do
      Facter::Core::Execution.stubs(:exec).with('lspci 2>/dev/null').returns(nil)
      Facter::Core::Execution.stubs(:exec).with('dmidecode 2> /dev/null').returns("On Board Device Information\nType: Video\nStatus: Disabled\nDescription: Parallels Video Adapter")
      Facter.fact(:virtual).value.should == "parallels"
    end

    it "should be virtualbox with VirtualBox vendor name from dmidecode" do
      Facter::Core::Execution.stubs(:exec).with('lspci 2>/dev/null').returns(nil)
      Facter::Core::Execution.stubs(:exec).with('dmidecode 2> /dev/null').returns("BIOS Information\nVendor: innotek GmbH\nVersion: VirtualBox\n\nSystem Information\nManufacturer: innotek GmbH\nProduct Name: VirtualBox\nFamily: Virtual Machine")
      Facter.fact(:virtual).value.should == "virtualbox"
    end

    it "should be rhev with RHEV Hypervisor product name from dmidecode" do
      Facter.fact(:kernel).stubs(:value).returns("Linux")
      Facter::Core::Execution.stubs(:exec).with('lspci 2>/dev/null').returns(nil)
      Facter::Core::Execution.stubs(:exec).with('dmidecode 2> /dev/null').returns("Product Name: RHEV Hypervisor")
      Facter.fact(:virtual).value.should == "rhev"
    end

    it "should be ovirt with oVirt Node product name from dmidecode" do
      Facter.fact(:kernel).stubs(:value).returns("Linux")
      Facter::Core::Execution.stubs(:exec).with('lspci 2>/dev/null').returns(nil)
      Facter::Core::Execution.stubs(:exec).with('dmidecode 2> /dev/null').returns("Product Name: oVirt Node")
      Facter.fact(:virtual).value.should == "ovirt"
    end

    it "should be hyperv with Microsoft vendor name from lspci 2>/dev/null" do
      Facter::Core::Execution.stubs(:exec).with('lspci 2>/dev/null').returns("00:08.0 VGA compatible controller: Microsoft Corporation Hyper-V virtual VGA")
      Facter.fact(:virtual).value.should == "hyperv"
    end

    it "should be hyperv with Microsoft vendor name from dmidecode" do
      Facter::Core::Execution.stubs(:exec).with('lspci 2>/dev/null').returns(nil)
      Facter::Core::Execution.stubs(:exec).with('dmidecode 2> /dev/null').returns("System Information\nManufacturer: Microsoft Corporation\nProduct Name: Virtual Machine")
      Facter.fact(:virtual).value.should == "hyperv"
    end

    it "should be kvm with Bochs vendor name from dmidecode" do
      Facter::Util::Resolution.stubs(:exec).with('lspci 2>/dev/null').returns(nil)
      Facter::Util::Resolution.stubs(:exec).with('dmidecode 2> /dev/null').returns("Manufacturer: Bochs")
      Facter.fact(:virtual).value.should == "kvm"
    end

    context "In Google Compute Engine" do
      before :each do
        Facter.fact(:kernel).stubs(:value).returns("Linux")
      end

      context "Without /sys/firmware/dmi/entries/1-0/raw" do
        before :each do
          Facter::Util::Virtual.stubs(:read_sysfs_dmi_entries).returns(nil)
        end

        it "should be gce with gce vendor name from lspci 2>/dev/null" do
          Facter::Core::Execution.stubs(:exec).with('lspci 2>/dev/null').returns("00:05.0 Class 8007: Google, Inc. Device 6442")
          Facter.fact(:virtual).value.should == "gce"
        end
      end

      context "With /sys/firmware/dmi/entries/1-0/raw" do
        let :sysfs_dmi_raw do
          my_fixture_read('sysfs_dmi_entries_raw.txt')
        end

        before :each do
          Facter::Util::Virtual.stubs(:read_sysfs_dmi_entries).returns(sysfs_dmi_raw)
        end

        it "(#17612) is 'gce'" do
          Facter.fact(:virtual).value.should == "gce"
        end
      end
    end

    it "(#20236) is vmware when dmidecode contains vmware and lspci returns insufficient information" do
      Facter::Core::Execution.stubs(:exec).with('lspci 2>/dev/null').returns("garbage\ninformation\n")
      Facter::Core::Execution.stubs(:exec).with('dmidecode 2> /dev/null').returns("On Board Device 1 Information\nType: Video\nStatus: Disabled\nDescription: VMware SVGA II")
      Facter.fact(:virtual).value.should eq("vmware")
    end
  end

  describe "on Solaris" do
    before(:each) do
      Facter::Core::Execution.stubs(:exec).with("vmware -v").returns false
      Facter.fact(:kernel).stubs(:value).returns("SunOS")
    end

    it "should be vmware with VMWare vendor name from prtdiag" do
      Facter.fact(:hardwaremodel).stubs(:value).returns(nil)
      Facter::Core::Execution.stubs(:exec).with('lspci 2>/dev/null').returns(nil)
      Facter::Core::Execution.stubs(:exec).with('dmidecode 2> /dev/null').returns(nil)
      Facter::Core::Execution.stubs(:exec).with('prtdiag').returns("System Configuration: VMware, Inc. VMware Virtual Platform")
      Facter.fact(:virtual).value.should == "vmware"
    end

    it "should be parallels with Parallels vendor name from prtdiag" do
      Facter.fact(:hardwaremodel).stubs(:value).returns(nil)
      Facter::Core::Execution.stubs(:exec).with('lspci 2>/dev/null').returns(nil)
      Facter::Core::Execution.stubs(:exec).with('dmidecode 2> /dev/null').returns(nil)
      Facter::Core::Execution.stubs(:exec).with('prtdiag').returns("System Configuration: Parallels Virtual Platform")
      Facter.fact(:virtual).value.should == "parallels"
    end

    it "should be virtualbox with VirtualBox vendor name from prtdiag" do
      Facter.fact(:hardwaremodel).stubs(:value).returns(nil)
      Facter::Core::Execution.stubs(:exec).with('lspci 2>/dev/null').returns(nil)
      Facter::Core::Execution.stubs(:exec).with('dmidecode 2> /dev/null').returns(nil)
      Facter::Core::Execution.stubs(:exec).with('prtdiag').returns("System Configuration: innotek GmbH VirtualBox")
      Facter.fact(:virtual).value.should == "virtualbox"
    end
  end

  describe "on OpenBSD" do
    before do
      Facter::Core::Execution.stubs(:exec).with("vmware -v").returns false
      Facter.fact(:kernel).stubs(:value).returns("OpenBSD")
      Facter.fact(:hardwaremodel).stubs(:value).returns(nil)
      Facter::Core::Execution.stubs(:exec).with('lspci 2>/dev/null').returns(nil)
      Facter::Core::Execution.stubs(:exec).with('dmidecode 2> /dev/null').returns(nil)
    end

    it "should be parallels with Parallels product name from sysctl" do
<<<<<<< HEAD
      Facter::Util::POSIX.stubs(:sysctl).with('hw.product').returns("Parallels Virtual Platform")
=======
      Facter::Core::Execution.stubs(:exec).with('sysctl -n hw.product 2>/dev/null').returns("Parallels Virtual Platform")
>>>>>>> bc85e8dd
      Facter.fact(:virtual).value.should == "parallels"
    end

    it "should be vmware with VMware product name from sysctl" do
<<<<<<< HEAD
      Facter::Util::POSIX.stubs(:sysctl).with('hw.product').returns("VMware Virtual Platform")
=======
      Facter::Core::Execution.stubs(:exec).with('sysctl -n hw.product 2>/dev/null').returns("VMware Virtual Platform")
>>>>>>> bc85e8dd
      Facter.fact(:virtual).value.should == "vmware"
    end

    it "should be virtualbox with VirtualBox product name from sysctl" do
<<<<<<< HEAD
      Facter::Util::POSIX.stubs(:sysctl).with('hw.product').returns("VirtualBox")
=======
      Facter::Core::Execution.stubs(:exec).with('sysctl -n hw.product 2>/dev/null').returns("VirtualBox")
>>>>>>> bc85e8dd
      Facter.fact(:virtual).value.should == "virtualbox"
    end

    it "should be xenhvm with Xen HVM product name from sysctl" do
<<<<<<< HEAD
      Facter::Util::POSIX.stubs(:sysctl).with('hw.product').returns("HVM domU")
=======
      Facter::Core::Execution.stubs(:exec).with('sysctl -n hw.product 2>/dev/null').returns("HVM domU")
>>>>>>> bc85e8dd
      Facter.fact(:virtual).value.should == "xenhvm"
    end
  end

  describe "on Windows" do
    require 'facter/util/wmi'
    before do
      Facter.fact(:kernel).stubs(:value).returns("windows")
      Facter.fact(:architecture).stubs(:value).returns("x64")
    end

    it "should be kvm with KVM model name from Win32_ComputerSystem" do
      computersystem = mock('computersystem', :model => 'KVM')
      Facter::Util::WMI.expects(:execquery).returns([computersystem])
      Facter.fact(:virtual).value.should == "kvm"
    end

    it "should be hyperv with Virtual Machine model name and Microsoft Corporation manufacturer from Win32_ComputerSystem" do
      computersystem = mock('computersystem', :manufacturer => 'Microsoft Corporation', :model => 'Virtual Machine')
      Facter::Util::WMI.expects(:execquery).returns([computersystem])
      Facter.fact(:virtual).value.should == "hyperv"
    end

    it "should be virtualbox with VirtualBox model name from Win32_ComputerSystem" do
      computersystem = mock('computersystem', :model => 'VirtualBox')
      Facter::Util::WMI.expects(:execquery).returns([computersystem])
      Facter.fact(:virtual).value.should == "virtualbox"
    end

    it "should be vmware with VMware like model name from Win32_ComputerSystem" do
      computersystem = mock('computersystem', :model => 'VMware Virtual Platform')
      Facter::Util::WMI.expects(:execquery).returns([computersystem])
      Facter.fact(:virtual).value.should == "vmware"
    end

    it "resolves as Xen with a manufacturer name like xen" do
      computersystem = mock('computersystem', :model => nil, :manufacturer => 'Xen')
      Facter::Util::WMI.expects(:execquery).returns([computersystem])
      Facter.fact(:virtual).value.should == "xen"
    end
  end

  describe "with the virt-what command available (#8210)" do
    describe "when the output of virt-what disagrees with lower weight facts" do
      virt_what_map = {
        'xen-hvm'  => 'xenhvm',
        'xen-dom0' => 'xen0',
        'xen-domU' => 'xenu',
        'ibm_systemz' => 'zlinux',
      }

      virt_what_map.each do |input,output|
        it "maps #{input} to #{output}" do
          Facter::Util::Virtual.expects(:virt_what).returns(input)
          Facter.value(:virtual).should == output
        end
      end
    end

    describe "arbitrary outputs of virt-what" do
      it "returns the last line output from virt-what" do
        Facter::Util::Virtual.expects(:virt_what).returns("one\ntwo\nthree space\n")
        Facter.value(:virtual).should == "three space"
      end
    end

    describe "when virt-what returns linux_vserver" do
      it "delegates to Facter::Util::Virtual.vserver_type" do
        Facter::Util::Virtual.expects(:virt_what).returns("linux_vserver")
        Facter::Util::Virtual.expects(:vserver_type).returns("fake_vserver_type")
        Facter.value(:virtual).should == "fake_vserver_type"
      end
    end
  end
end

describe "is_virtual fact" do
  it "should be virtual when running on xen" do
    Facter.fact(:kernel).stubs(:value).returns("Linux")
    Facter.fact(:virtual).stubs(:value).returns("xenu")
    Facter.fact(:is_virtual).value.should == "true"
  end

  it "should be false when running on xen0" do
    Facter.fact(:kernel).stubs(:value).returns("Linux")
    Facter.fact(:virtual).stubs(:value).returns("xen0")
    Facter.fact(:is_virtual).value.should == "false"
  end

  it "should be true when running on xenhvm" do
    Facter.fact(:kernel).stubs(:value).returns("Linux")
    Facter.fact(:virtual).stubs(:value).returns("xenhvm")
    Facter.fact(:is_virtual).value.should == "true"
  end

  it "should be false when running on physical" do
    Facter.fact(:kernel).stubs(:value).returns("Linux")
    Facter.fact(:virtual).stubs(:value).returns("physical")
    Facter.fact(:is_virtual).value.should == "false"
  end

  it "should be true when running on vmware" do
    Facter.fact(:kernel).stubs(:value).returns("Linux")
    Facter.fact(:virtual).stubs(:value).returns("vmware")
    Facter.fact(:is_virtual).value.should == "true"
  end

  it "should be true when running on virtualbox" do
    Facter.fact(:kernel).stubs(:value).returns("Linux")
    Facter.fact(:virtual).stubs(:value).returns("virtualbox")
    Facter.fact(:is_virtual).value.should == "true"
  end

  it "should be true when running on openvzve" do
    Facter.fact(:kernel).stubs(:value).returns("Linux")
    Facter.fact(:virtual).stubs(:value).returns("openvzve")
    Facter.fact(:is_virtual).value.should == "true"
  end

  it "should be true when running on vserver" do
    Facter.fact(:kernel).stubs(:value).returns("Linux")
    Facter.fact(:virtual).stubs(:value).returns("vserver")
    Facter.fact(:is_virtual).value.should == "true"
  end

  it "should be true when running on kvm" do
    Facter.fact(:kernel).stubs(:value).returns("Linux")
    Facter.fact(:virtual).stubs(:value).returns("kvm")
    Facter.fact(:is_virtual).value.should == "true"
  end

  it "should be true when running in jail" do
    Facter.fact(:kernel).stubs(:value).returns("FreeBSD")
    Facter.fact(:virtual).stubs(:value).returns("jail")
    Facter.fact(:is_virtual).value.should == "true"
  end

  it "should be true when running in zone" do
    Facter.fact(:kernel).stubs(:value).returns("SunOS")
    Facter.fact(:virtual).stubs(:value).returns("zone")
    Facter.fact(:is_virtual).value.should == "true"
  end

  it "should be true when running on hp-vm" do
    Facter.fact(:kernel).stubs(:value).returns("HP-UX")
    Facter.fact(:virtual).stubs(:value).returns("hpvm")
    Facter.fact(:is_virtual).value.should == "true"
  end

  it "should be true when running on S390" do
    Facter.fact(:architecture).stubs(:value).returns("s390x")
    Facter.fact(:kernel).stubs(:value).returns("Linux")
    Facter.fact(:virtual).stubs(:value).returns("zlinux")
    Facter.fact(:is_virtual).value.should == "true"
  end

  it "should be true when running on parallels" do
    Facter.fact(:kernel).stubs(:value).returns("Darwin")
    Facter.fact(:virtual).stubs(:value).returns("parallels")
    Facter.fact(:is_virtual).value.should == "true"
  end

  it "should be false on vmware_server" do
    Facter.fact(:kernel).stubs(:value).returns("Linux")
    Facter.fact(:virtual).stubs(:value).returns("vmware_server")
    Facter.fact(:is_virtual).value.should == "false"
  end

  it "should be false on openvz host nodes" do
    Facter.fact(:kernel).stubs(:value).returns("Linux")
    Facter.fact(:virtual).stubs(:value).returns("openvzhn")
    Facter.fact(:is_virtual).value.should == "false"
  end

  it "should be false on vserver host nodes" do
    Facter.fact(:kernel).stubs(:value).returns("Linux")
    Facter.fact(:virtual).stubs(:value).returns("vserver_host")
    Facter.fact(:is_virtual).value.should == "false"
  end

  it "should be true when running on hyperv" do
    Facter.fact(:kernel).stubs(:value).returns("Linux")
    Facter.fact(:virtual).stubs(:value).returns("hyperv")
    Facter.fact(:is_virtual).value.should == "true"
  end

  it "should be true when running on rhev" do
    Facter.fact(:kernel).stubs(:value).returns("Linux")
    Facter.fact(:virtual).stubs(:value).returns("rhev")
    Facter.fact(:is_virtual).value.should == "true"
  end

  it "should be true when running on ovirt" do
    Facter.fact(:kernel).stubs(:value).returns("Linux")
    Facter.fact(:virtual).stubs(:value).returns("ovirt")
    Facter.fact(:is_virtual).value.should == "true"
  end
end<|MERGE_RESOLUTION|>--- conflicted
+++ resolved
@@ -107,7 +107,7 @@
     end
 
     it "should be kvm with Red Hat, Inc vendor name and Virtio driver family from lspci 2>/dev/null" do
-      Facter::Util::Resolution.stubs(:exec).with('lspci 2>/dev/null').returns("00:03.0 Unclassified device [00ff]: Red Hat, Inc Virtio memory balloon")
+      Facter::Core::Execution.stubs(:exec).with('lspci 2>/dev/null').returns("00:03.0 Unclassified device [00ff]: Red Hat, Inc Virtio memory balloon")
       Facter.fact(:virtual).value.should == "kvm"
     end
 
@@ -181,8 +181,8 @@
     end
 
     it "should be kvm with Bochs vendor name from dmidecode" do
-      Facter::Util::Resolution.stubs(:exec).with('lspci 2>/dev/null').returns(nil)
-      Facter::Util::Resolution.stubs(:exec).with('dmidecode 2> /dev/null').returns("Manufacturer: Bochs")
+      Facter::Core::Execution.stubs(:exec).with('lspci 2>/dev/null').returns(nil)
+      Facter::Core::Execution.stubs(:exec).with('dmidecode 2> /dev/null').returns("Manufacturer: Bochs")
       Facter.fact(:virtual).value.should == "kvm"
     end
 
@@ -265,38 +265,22 @@
     end
 
     it "should be parallels with Parallels product name from sysctl" do
-<<<<<<< HEAD
       Facter::Util::POSIX.stubs(:sysctl).with('hw.product').returns("Parallels Virtual Platform")
-=======
-      Facter::Core::Execution.stubs(:exec).with('sysctl -n hw.product 2>/dev/null').returns("Parallels Virtual Platform")
->>>>>>> bc85e8dd
       Facter.fact(:virtual).value.should == "parallels"
     end
 
     it "should be vmware with VMware product name from sysctl" do
-<<<<<<< HEAD
       Facter::Util::POSIX.stubs(:sysctl).with('hw.product').returns("VMware Virtual Platform")
-=======
-      Facter::Core::Execution.stubs(:exec).with('sysctl -n hw.product 2>/dev/null').returns("VMware Virtual Platform")
->>>>>>> bc85e8dd
       Facter.fact(:virtual).value.should == "vmware"
     end
 
     it "should be virtualbox with VirtualBox product name from sysctl" do
-<<<<<<< HEAD
       Facter::Util::POSIX.stubs(:sysctl).with('hw.product').returns("VirtualBox")
-=======
-      Facter::Core::Execution.stubs(:exec).with('sysctl -n hw.product 2>/dev/null').returns("VirtualBox")
->>>>>>> bc85e8dd
       Facter.fact(:virtual).value.should == "virtualbox"
     end
 
     it "should be xenhvm with Xen HVM product name from sysctl" do
-<<<<<<< HEAD
       Facter::Util::POSIX.stubs(:sysctl).with('hw.product').returns("HVM domU")
-=======
-      Facter::Core::Execution.stubs(:exec).with('sysctl -n hw.product 2>/dev/null').returns("HVM domU")
->>>>>>> bc85e8dd
       Facter.fact(:virtual).value.should == "xenhvm"
     end
   end

#! /usr/bin/env ruby

require 'spec_helper'
require 'facter/util/virtual'
require 'facter/util/macosx'

describe "Virtual fact" do
  before(:each) do
    Facter::Util::Virtual.stubs(:zone?).returns(false)
    Facter::Util::Virtual.stubs(:openvz?).returns(false)
    Facter::Util::Virtual.stubs(:vserver?).returns(false)
    Facter::Util::Virtual.stubs(:xen?).returns(false)
    Facter::Util::Virtual.stubs(:kvm?).returns(false)
    Facter::Util::Virtual.stubs(:hpvm?).returns(false)
    Facter::Util::Virtual.stubs(:zlinux?).returns(false)
    Facter::Util::Virtual.stubs(:virt_what).returns(nil)
    Facter::Util::Virtual.stubs(:rhev?).returns(false)
    Facter::Util::Virtual.stubs(:ovirt?).returns(false)
    Facter::Util::Virtual.stubs(:virtualbox?).returns(false)
  end

  it "should be zone on Solaris when a zone" do
    Facter.fact(:kernel).stubs(:value).returns("SunOS")
    Facter::Util::Virtual.stubs(:zone?).returns(true)
    Facter::Util::Virtual.stubs(:vserver?).returns(false)
    Facter::Util::Virtual.stubs(:xen?).returns(false)
    Facter.fact(:virtual).value.should == "zone"
  end

  it "should be jail on FreeBSD when a jail in kvm" do
    Facter.fact(:kernel).stubs(:value).returns("FreeBSD")
    Facter::Util::Virtual.stubs(:jail?).returns(true)
    Facter::Util::Virtual.stubs(:kvm?).returns(true)
    Facter.fact(:virtual).value.should == "jail"
  end

  it "should be hpvm on HP-UX when in HP-VM" do
    Facter.fact(:kernel).stubs(:value).returns("HP-UX")
    Facter::Util::Virtual.stubs(:hpvm?).returns(true)
    Facter.fact(:virtual).value.should == "hpvm"
  end

  it "should be zlinux on s390x" do
    Facter.fact(:kernel).stubs(:value).returns("Linux")
    Facter.fact(:architecture).stubs(:value).returns("s390x")
    Facter::Util::Virtual.stubs(:zlinux?).returns(true)
    Facter.fact(:virtual).value.should == "zlinux"
  end

  describe "on Darwin" do
    before do
      Facter.fact(:kernel).stubs(:value).returns("Darwin")
    end

    it "should be parallels with Parallels vendor id" do
      Facter::Util::Macosx.stubs(:profiler_data).returns({ "spdisplays_vendor-id" => "0x1ab8" })
      Facter.fact(:virtual).value.should == "parallels"
    end

    it "should be parallels with Parallels vendor name" do
      Facter::Util::Macosx.stubs(:profiler_data).returns({ "spdisplays_vendor" => "Parallels" })
      Facter.fact(:virtual).value.should == "parallels"
    end

    it "should be vmware with VMWare vendor id" do
      Facter::Util::Macosx.stubs(:profiler_data).returns({ "spdisplays_vendor-id" => "0x15ad" })
      Facter.fact(:virtual).value.should == "vmware"
    end

    it "should be vmware with VMWare vendor name" do
      Facter::Util::Macosx.stubs(:profiler_data).returns({ "spdisplays_vendor" => "VMWare" })
      Facter.fact(:virtual).value.should == "vmware"
    end
  end

  describe "on Linux" do
    before(:each) do
      Facter.fact(:kernel).stubs(:value).returns("Linux")
      Facter.fact(:operatingsystem).stubs(:value).returns("Linux")

      Facter::Util::Resolution.stubs(:exec).with("vmware -v").returns false

      FileTest.stubs(:exists?).with("/proc/sys/xen").returns false
      FileTest.stubs(:exists?).with("/sys/bus/xen").returns false
      FileTest.stubs(:exists?).with("/proc/xen").returns false
      Facter.fact(:architecture).stubs(:value).returns(true)
    end

    it "should be parallels with Parallels vendor id from lspci 2>/dev/null" do
      Facter::Util::Virtual.stubs(:lspci).returns("01:00.0 VGA compatible controller: Unknown device 1ab8:4005")
      Facter.fact(:virtual).value.should == "parallels"
    end

    it "should be parallels with Parallels vendor name from lspci 2>/dev/null" do
      Facter::Util::Virtual.stubs(:lspci).returns("01:00.0 VGA compatible controller: Parallels Display Adapter")
      Facter.fact(:virtual).value.should == "parallels"
    end

    it "should be vmware with VMware vendor name from lspci 2>/dev/null" do
      Facter::Util::Resolution.stubs(:exec).with('lspci 2>/dev/null').returns("00:0f.0 VGA compatible controller: VMware Inc [VMware SVGA II] PCI Display Adapter")
      Facter.fact(:virtual).value.should == "vmware"
    end

    it "should be virtualbox with VirtualBox vendor name from lspci 2>/dev/null" do
      Facter::Util::Resolution.stubs(:exec).with('lspci 2>/dev/null').returns("00:02.0 VGA compatible controller: InnoTek Systemberatung GmbH VirtualBox Graphics Adapter")
      Facter.fact(:virtual).value.should == "virtualbox"
    end

    it "should be vmware with VMWare vendor name from dmidecode" do
      Facter::Util::Resolution.stubs(:exec).with('lspci 2>/dev/null').returns(nil)
      Facter::Util::Resolution.stubs(:exec).with('dmidecode').returns("On Board Device 1 Information\nType: Video\nStatus: Disabled\nDescription: VMware SVGA II")
      Facter.fact(:virtual).value.should == "vmware"
    end

<<<<<<< HEAD
    it "should be xen0 if exists? /dev/xen/evtchn" do
      Facter.fact(:kernel).stubs(:value).returns("Linux")
      Facter.fact(:operatingsystem).stubs(:value).returns("Linux")
=======
    it "should be xen0 with xen dom0 files in /proc" do
>>>>>>> 14641fe9
      Facter.fact(:hardwaremodel).stubs(:value).returns("i386")
      Facter::Util::Virtual.expects(:xen?).returns(true)
      FileTest.expects(:exists?).with("/dev/xen/evtchn").returns(true)
      Facter.fact(:virtual).value.should == "xen0"
    end

<<<<<<< HEAD
    it "should be xenu if not xen0 and /proc/xen exists" do
      Facter.fact(:kernel).stubs(:value).returns("Linux")
      Facter.fact(:operatingsystem).stubs(:value).returns("Linux")
=======
    it "should be xenu with xen domU files in /proc" do
>>>>>>> 14641fe9
      Facter.fact(:hardwaremodel).stubs(:value).returns("i386")
      Facter::Util::Virtual.expects(:xen?).returns(true)
      FileTest.expects(:exists?).with("/dev/xen/evtchn").returns(false)
      FileTest.expects(:exists?).with("/proc/xen").returns(true)
      Facter.fact(:virtual).value.should == "xenu"
    end

    it "should be xenhvm with Xen HVM vendor name from lspci 2>/dev/null" do
      Facter::Util::Resolution.stubs(:exec).with('lspci 2>/dev/null').returns("00:03.0 Unassigned class [ff80]: XenSource, Inc. Xen Platform Device (rev 01)")
      Facter.fact(:virtual).value.should == "xenhvm"
    end

    it "should be xenhvm with Xen HVM vendor name from dmidecode" do
      Facter::Util::Resolution.stubs(:exec).with('lspci 2>/dev/null').returns(nil)
      Facter::Util::Resolution.stubs(:exec).with('dmidecode').returns("System Information\nManufacturer: Xen\nProduct Name: HVM domU")
      Facter.fact(:virtual).value.should == "xenhvm"
    end

    it "should be parallels with Parallels vendor name from dmidecode" do
      Facter::Util::Resolution.stubs(:exec).with('lspci 2>/dev/null').returns(nil)
      Facter::Util::Resolution.stubs(:exec).with('dmidecode').returns("On Board Device Information\nType: Video\nStatus: Disabled\nDescription: Parallels Video Adapter")
      Facter.fact(:virtual).value.should == "parallels"
    end

    it "should be virtualbox with VirtualBox vendor name from dmidecode" do
      Facter::Util::Resolution.stubs(:exec).with('lspci 2>/dev/null').returns(nil)
      Facter::Util::Resolution.stubs(:exec).with('dmidecode').returns("BIOS Information\nVendor: innotek GmbH\nVersion: VirtualBox\n\nSystem Information\nManufacturer: innotek GmbH\nProduct Name: VirtualBox\nFamily: Virtual Machine")
      Facter.fact(:virtual).value.should == "virtualbox"
    end

    it "should be rhev with RHEV Hypervisor product name from dmidecode" do
      Facter.fact(:kernel).stubs(:value).returns("Linux")
      Facter::Util::Resolution.stubs(:exec).with('lspci 2>/dev/null').returns(nil)
      Facter::Util::Resolution.stubs(:exec).with('dmidecode').returns("Product Name: RHEV Hypervisor")
      Facter.fact(:virtual).value.should == "rhev"
    end

    it "should be ovirt with oVirt Node product name from dmidecode" do
      Facter.fact(:kernel).stubs(:value).returns("Linux")
      Facter::Util::Resolution.stubs(:exec).with('lspci 2>/dev/null').returns(nil)
      Facter::Util::Resolution.stubs(:exec).with('dmidecode').returns("Product Name: oVirt Node")
      Facter.fact(:virtual).value.should == "ovirt"
    end

    it "should be hyperv with Microsoft vendor name from lspci 2>/dev/null" do
      Facter::Util::Resolution.stubs(:exec).with('lspci 2>/dev/null').returns("00:08.0 VGA compatible controller: Microsoft Corporation Hyper-V virtual VGA")
      Facter.fact(:virtual).value.should == "hyperv"
    end

    it "should be hyperv with Microsoft vendor name from dmidecode" do
      Facter::Util::Resolution.stubs(:exec).with('lspci 2>/dev/null').returns(nil)
      Facter::Util::Resolution.stubs(:exec).with('dmidecode').returns("System Information\nManufacturer: Microsoft Corporation\nProduct Name: Virtual Machine")
      Facter.fact(:virtual).value.should == "hyperv"
    end

    context "In Google Compute Engine" do
      before :each do
        Facter.fact(:kernel).stubs(:value).returns("Linux")
      end

      context "Without /sys/firmware/dmi/entries/1-0/raw" do
        before :each do
          Facter::Util::Virtual.stubs(:read_sysfs_dmi_entries).returns(nil)
        end

        it "should be gce with gce vendor name from lspci 2>/dev/null" do
          Facter::Util::Resolution.stubs(:exec).with('lspci 2>/dev/null').returns("00:05.0 Class 8007: Google, Inc. Device 6442")
          Facter.fact(:virtual).value.should == "gce"
        end
      end

      context "With /sys/firmware/dmi/entries/1-0/raw" do
        let :sysfs_dmi_raw do
          my_fixture_read('sysfs_dmi_entries_raw.txt')
        end

        before :each do
          Facter::Util::Virtual.stubs(:read_sysfs_dmi_entries).returns(sysfs_dmi_raw)
        end

        it "(#17612) is 'gce'" do
          Facter.fact(:virtual).value.should == "gce"
        end
      end
    end
  end

  describe "on Solaris" do
    before(:each) do
      Facter::Util::Resolution.stubs(:exec).with("vmware -v").returns false
      Facter.fact(:kernel).stubs(:value).returns("SunOS")
    end

    it "should be vmware with VMWare vendor name from prtdiag" do
      Facter.fact(:hardwaremodel).stubs(:value).returns(nil)
      Facter::Util::Resolution.stubs(:exec).with('lspci 2>/dev/null').returns(nil)
      Facter::Util::Resolution.stubs(:exec).with('dmidecode').returns(nil)
      Facter::Util::Resolution.stubs(:exec).with('prtdiag').returns("System Configuration: VMware, Inc. VMware Virtual Platform")
      Facter.fact(:virtual).value.should == "vmware"
    end

    it "should be parallels with Parallels vendor name from prtdiag" do
      Facter.fact(:hardwaremodel).stubs(:value).returns(nil)
      Facter::Util::Resolution.stubs(:exec).with('lspci 2>/dev/null').returns(nil)
      Facter::Util::Resolution.stubs(:exec).with('dmidecode').returns(nil)
      Facter::Util::Resolution.stubs(:exec).with('prtdiag').returns("System Configuration: Parallels Virtual Platform")
      Facter.fact(:virtual).value.should == "parallels"
    end

    it "should be virtualbox with VirtualBox vendor name from prtdiag" do
      Facter.fact(:hardwaremodel).stubs(:value).returns(nil)
      Facter::Util::Resolution.stubs(:exec).with('lspci 2>/dev/null').returns(nil)
      Facter::Util::Resolution.stubs(:exec).with('dmidecode').returns(nil)
      Facter::Util::Resolution.stubs(:exec).with('prtdiag').returns("System Configuration: innotek GmbH VirtualBox")
      Facter.fact(:virtual).value.should == "virtualbox"
    end
  end

  describe "on OpenBSD" do
    before do
      Facter::Util::Resolution.stubs(:exec).with("vmware -v").returns false
      Facter.fact(:kernel).stubs(:value).returns("OpenBSD")
      Facter.fact(:hardwaremodel).stubs(:value).returns(nil)
      Facter::Util::Resolution.stubs(:exec).with('lspci 2>/dev/null').returns(nil)
      Facter::Util::Resolution.stubs(:exec).with('dmidecode').returns(nil)
    end

    it "should be parallels with Parallels product name from sysctl" do
      Facter::Util::Resolution.stubs(:exec).with('sysctl -n hw.product 2>/dev/null').returns("Parallels Virtual Platform")
      Facter.fact(:virtual).value.should == "parallels"
    end

    it "should be vmware with VMware product name from sysctl" do
      Facter::Util::Resolution.stubs(:exec).with('sysctl -n hw.product 2>/dev/null').returns("VMware Virtual Platform")
      Facter.fact(:virtual).value.should == "vmware"
    end

    it "should be virtualbox with VirtualBox product name from sysctl" do
      Facter::Util::Resolution.stubs(:exec).with('sysctl -n hw.product 2>/dev/null').returns("VirtualBox")
      Facter.fact(:virtual).value.should == "virtualbox"
    end

    it "should be xenhvm with Xen HVM product name from sysctl" do
      Facter::Util::Resolution.stubs(:exec).with('sysctl -n hw.product 2>/dev/null').returns("HVM domU")
      Facter.fact(:virtual).value.should == "xenhvm"
    end
  end

  describe "with the virt-what command available (#8210)" do
    describe "when the output of virt-what disagrees with lower weight facts" do
      virt_what_map = {
        'xen-hvm'  => 'xenhvm',
        'xen-dom0' => 'xen0',
        'xen-domU' => 'xenu',
        'ibm_systemz' => 'zlinux',
      }

      virt_what_map.each do |input,output|
        it "maps #{input} to #{output}" do
          Facter::Util::Virtual.expects(:virt_what).returns(input)
          Facter.value(:virtual).should == output
        end
      end
    end

    describe "arbitrary outputs of virt-what" do
      it "returns the last line output from virt-what" do
        Facter::Util::Virtual.expects(:virt_what).returns("one\ntwo\nthree space\n")
        Facter.value(:virtual).should == "three space"
      end
    end

    describe "when virt-what returns linux_vserver" do
      it "delegates to Facter::Util::Virtual.vserver_type" do
        Facter::Util::Virtual.expects(:virt_what).returns("linux_vserver")
        Facter::Util::Virtual.expects(:vserver_type).returns("fake_vserver_type")
        Facter.value(:virtual).should == "fake_vserver_type"
      end
    end
  end
end

describe "is_virtual fact" do
  it "should be virtual when running on xen" do
    Facter.fact(:kernel).stubs(:value).returns("Linux")
    Facter.fact(:virtual).stubs(:value).returns("xenu")
    Facter.fact(:is_virtual).value.should == "true"
  end

  it "should be false when running on xen0" do
    Facter.fact(:kernel).stubs(:value).returns("Linux")
    Facter.fact(:virtual).stubs(:value).returns("xen0")
    Facter.fact(:is_virtual).value.should == "false"
  end

  it "should be true when running on xenhvm" do
    Facter.fact(:kernel).stubs(:value).returns("Linux")
    Facter.fact(:virtual).stubs(:value).returns("xenhvm")
    Facter.fact(:is_virtual).value.should == "true"
  end

  it "should be false when running on physical" do
    Facter.fact(:kernel).stubs(:value).returns("Linux")
    Facter.fact(:virtual).stubs(:value).returns("physical")
    Facter.fact(:is_virtual).value.should == "false"
  end

  it "should be true when running on vmware" do
    Facter.fact(:kernel).stubs(:value).returns("Linux")
    Facter.fact(:virtual).stubs(:value).returns("vmware")
    Facter.fact(:is_virtual).value.should == "true"
  end

  it "should be true when running on virtualbox" do
    Facter.fact(:kernel).stubs(:value).returns("Linux")
    Facter.fact(:virtual).stubs(:value).returns("virtualbox")
    Facter.fact(:is_virtual).value.should == "true"
  end

  it "should be true when running on openvzve" do
    Facter.fact(:kernel).stubs(:value).returns("Linux")
    Facter.fact(:virtual).stubs(:value).returns("openvzve")
    Facter.fact(:is_virtual).value.should == "true"
  end

  it "should be true when running on kvm" do
    Facter.fact(:kernel).stubs(:value).returns("Linux")
    Facter.fact(:virtual).stubs(:value).returns("kvm")
    Facter.fact(:is_virtual).value.should == "true"
  end

  it "should be true when running in jail" do
    Facter.fact(:kernel).stubs(:value).returns("FreeBSD")
    Facter.fact(:virtual).stubs(:value).returns("jail")
    Facter.fact(:is_virtual).value.should == "true"
  end

  it "should be true when running in zone" do
    Facter.fact(:kernel).stubs(:value).returns("SunOS")
    Facter.fact(:virtual).stubs(:value).returns("zone")
    Facter.fact(:is_virtual).value.should == "true"
  end

  it "should be true when running on hp-vm" do
    Facter.fact(:kernel).stubs(:value).returns("HP-UX")
    Facter.fact(:virtual).stubs(:value).returns("hpvm")
    Facter.fact(:is_virtual).value.should == "true"
  end

  it "should be true when running on S390" do
    Facter.fact(:architecture).stubs(:value).returns("s390x")
    Facter.fact(:kernel).stubs(:value).returns("Linux")
    Facter.fact(:virtual).stubs(:value).returns("zlinux")
    Facter.fact(:is_virtual).value.should == "true"
  end

  it "should be true when running on parallels" do
    Facter.fact(:kernel).stubs(:value).returns("Darwin")
    Facter.fact(:virtual).stubs(:value).returns("parallels")
    Facter.fact(:is_virtual).value.should == "true"
  end

  it "should be false on vmware_server" do
    Facter.fact(:kernel).stubs(:value).returns("Linux")
    Facter.fact(:virtual).stubs(:value).returns("vmware_server")
    Facter.fact(:is_virtual).value.should == "false"
  end

  it "should be false on openvz host nodes" do
    Facter.fact(:kernel).stubs(:value).returns("Linux")
    Facter.fact(:virtual).stubs(:value).returns("openvzhn")
    Facter.fact(:is_virtual).value.should == "false"
  end

  it "should be true when running on hyperv" do
    Facter.fact(:kernel).stubs(:value).returns("Linux")
    Facter.fact(:virtual).stubs(:value).returns("hyperv")
    Facter.fact(:is_virtual).value.should == "true"
  end

  it "should be true when running on rhev" do
    Facter.fact(:kernel).stubs(:value).returns("Linux")
    Facter.fact(:virtual).stubs(:value).returns("rhev")
    Facter.fact(:is_virtual).value.should == "true"
  end

  it "should be true when running on ovirt" do
    Facter.fact(:kernel).stubs(:value).returns("Linux")
    Facter.fact(:virtual).stubs(:value).returns("ovirt")
    Facter.fact(:is_virtual).value.should == "true"
  end
end<|MERGE_RESOLUTION|>--- conflicted
+++ resolved
@@ -112,26 +112,14 @@
       Facter.fact(:virtual).value.should == "vmware"
     end
 
-<<<<<<< HEAD
-    it "should be xen0 if exists? /dev/xen/evtchn" do
-      Facter.fact(:kernel).stubs(:value).returns("Linux")
-      Facter.fact(:operatingsystem).stubs(:value).returns("Linux")
-=======
     it "should be xen0 with xen dom0 files in /proc" do
->>>>>>> 14641fe9
       Facter.fact(:hardwaremodel).stubs(:value).returns("i386")
       Facter::Util::Virtual.expects(:xen?).returns(true)
       FileTest.expects(:exists?).with("/dev/xen/evtchn").returns(true)
       Facter.fact(:virtual).value.should == "xen0"
     end
 
-<<<<<<< HEAD
-    it "should be xenu if not xen0 and /proc/xen exists" do
-      Facter.fact(:kernel).stubs(:value).returns("Linux")
-      Facter.fact(:operatingsystem).stubs(:value).returns("Linux")
-=======
     it "should be xenu with xen domU files in /proc" do
->>>>>>> 14641fe9
       Facter.fact(:hardwaremodel).stubs(:value).returns("i386")
       Facter::Util::Virtual.expects(:xen?).returns(true)
       FileTest.expects(:exists?).with("/dev/xen/evtchn").returns(false)

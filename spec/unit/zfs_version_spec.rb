--- conflicted
+++ resolved
@@ -64,11 +64,7 @@
   end
 
   it "should return nil if zfs fails to run" do
-<<<<<<< HEAD
-    Facter::Core::Execution.stubs(:exec).with("zfs -? 2> /dev/null").returns(nil)
-=======
-    Facter::Core::Execution.stubs(:exec).with("zfs upgrade -v").returns('')
->>>>>>> f0cdc268
+    Facter::Core::Execution.stubs(:exec).with("zfs -? 2> /dev/null").returns('')
     Facter.fact(:zfs_version).value.should == nil
   end
 

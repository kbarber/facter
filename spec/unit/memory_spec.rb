#! /usr/bin/env ruby

require 'spec_helper'

describe "Memory facts" do
  before(:each) do
    Facter.collection.internal_loader.load(:memory)
  end

  after(:each) do
    Facter.clear
  end

  describe "when returning scaled sizes" do
    [  "memorysize",
       "memoryfree",
       "swapsize",
       "swapfree"
    ].each do |fact|

      describe "when #{fact}_mb does not exist" do
        before(:each) do
          Facter.fact(fact + "_mb").stubs(:value).returns(nil)
        end

        it "#{fact} should not exist either" do
          Facter.fact(fact).value.should be_nil
        end
      end

      {   "200.00"      => "200.00 MB",
          "1536.00"     => "1.50 GB",
          "1572864.00"  => "1.50 TB",
      }.each do |mbval, scval|
        it "should scale #{fact} when given #{mbval} MB" do
          Facter.fact(fact + "_mb").stubs(:value).returns(mbval)
          Facter.fact(fact).value.should == scval
        end
      end
    end

    after(:each) do
      Facter.clear
    end
  end

  describe "on Darwin" do
    before(:each) do
      Facter.clear
      Facter.fact(:kernel).stubs(:value).returns("Darwin")
<<<<<<< HEAD
      Facter::Util::POSIX.stubs(:sysctl).with('hw.memsize').returns('8589934592')
      Facter::Util::Resolution.stubs(:exec).with('vm_stat').returns(my_fixture_read('darwin-vm_stat'))
      Facter::Util::POSIX.stubs(:sysctl).with('vm.swapusage').returns("vm.swapusage: total = 64.00M  used = 1.00M  free = 63.00M  (encrypted)")
=======
      Facter::Core::Execution.stubs(:exec).with('sysctl -n hw.memsize').returns('8589934592')
      sample_vm_stat = <<VMSTAT
Mach Virtual Memory Statistics: (page size of 4096 bytes)
Pages free:                          28430.
Pages active:                      1152576.
Pages inactive:                     489054.
Pages speculative:                    7076.
Pages wired down:                   418217.
"Translation faults":           1340091228.
Pages copy-on-write:              16851357.
Pages zero filled:               665168768.
Pages reactivated:                 3082708.
Pageins:                          13862917.
Pageouts:                          1384383.
Object cache: 14 hits of 2619925 lookups (0% hit rate)
VMSTAT
      Facter::Core::Execution.stubs(:exec).with('vm_stat').returns(sample_vm_stat)
      Facter::Core::Execution.stubs(:exec).with('sysctl vm.swapusage').returns("vm.swapusage: total = 64.00M  used = 1.00M  free = 63.00M  (encrypted)")
>>>>>>> bc85e8dd

      Facter.collection.internal_loader.load(:memory)
    end

    it "should return the current swap size in MB" do
      Facter.fact(:swapsize_mb).value.should == "64.00"
    end

    it "should return the current swap free in MB" do
      Facter.fact(:swapfree_mb).value.should == "63.00"
    end

    it "should return whether swap is encrypted" do
      Facter.fact(:swapencrypted).value.should == true
    end

    it "should return the memory size in MB" do
      Facter.fact(:memorysize_mb).value.should == "8192.00"
    end

    it "should return the memory free in MB" do
      Facter.fact(:memoryfree_mb).value.should == "138.70"
    end

    after(:each) do
      Facter.clear
    end
  end

  [   "linux",
      "gnu/kfreebsd",
  ].each do |kernel|


    describe "on #{kernel}" do
      before(:each) do
        Facter.clear
        Facter.fact(:kernel).stubs(:value).returns(kernel)

        meminfo_contents = my_fixture_read('linux-proc_meminfo').split("\n")

        File.stubs(:readlines).with("/proc/meminfo").returns(meminfo_contents)

        Facter.collection.internal_loader.load(:memory)
      end

      after(:each) do
        Facter.clear
      end

      it "should return the current memory size in MB" do
        Facter.fact(:memorysize_mb).value.should == "249.91"
      end

      it "should return the current memory free in MB" do
        Facter.fact(:memoryfree_mb).value.should == "196.16"
      end

      it "should return the current swap size in MB" do
        Facter.fact(:swapsize_mb).value.should == "511.99"
      end

      it "should return the current swap free in MB" do
        Facter.fact(:swapfree_mb).value.should == "511.99"
      end
    end
  end

  describe "on AIX" do
    before (:each) do
      Facter.clear
      Facter.fact(:kernel).stubs(:value).returns("AIX")

<<<<<<< HEAD
      Facter::Util::Resolution.stubs(:exec).with('swap -l 2>/dev/null').returns(my_fixture_read('aix-swap_l'))
      Facter::Util::Resolution.stubs(:exec).with('/usr/bin/svmon -O unit=KB').returns(my_fixture_read('aix-svmon'))
=======
      swapusage = <<SWAP
device maj,min total free
/dev/hd6 10, 2 512MB 508MB
SWAP

      Facter::Core::Execution.stubs(:exec).with('swap -l 2>/dev/null').returns(swapusage)
>>>>>>> bc85e8dd

      svmon = <<SVMON
Unit: KB
--------------------------------------------------------------------------------------
               size       inuse        free         pin     virtual  available   mmode
memory     32768000     9948408    22819592     2432080     4448928   27231828     Ded
pg space   34078720       15000

               work        pers        clnt       other
pin         1478228           0           0      953852
in use      4448928           0     5499480
SVMON

      Facter::Core::Execution.stubs(:exec).with('/usr/bin/svmon -O unit=KB').returns(svmon)

      Facter.collection.internal_loader.load(:memory)
    end

    after(:each) do
      Facter.clear
    end

    describe "when not root" do
      before(:each) do
        Facter.fact(:id).stubs(:value).returns("notroot")
      end

      it "should return nil for swap size" do
        Facter.fact(:swapsize_mb).value.should be_nil
      end

      it "should return nil for swap free" do
        Facter.fact(:swapfree_mb).value.should be_nil
      end
    end

    describe "when root" do
      before(:each) do
        Facter.fact(:id).stubs(:value).returns("root")
      end

      it "should return the current swap size in MB" do
        Facter.fact(:swapsize_mb).value.should == "512.00"
      end

      it "should return the current swap free in MB" do
        Facter.fact(:swapfree_mb).value.should == "508.00"
      end
    end

    it "should return the current memory free in MB" do
      Facter.fact(:memoryfree_mb).value.should == "22284.76"
    end

    it "should return the current memory size in MB" do
      Facter.fact(:memorysize_mb).value.should == "32000.00"
    end

  end


  describe "on OpenBSD" do
    before :each do
      Facter.clear
      Facter.fact(:kernel).stubs(:value).returns("OpenBSD")

      swapusage = "total: 148342k bytes allocated = 0k used, 148342k available"
      Facter::Core::Execution.stubs(:exec).with('swapctl -s').returns(swapusage)

<<<<<<< HEAD
      Facter::Util::Resolution.stubs(:exec).with('vmstat').returns(my_fixture_read('openbsd-vmstat'))

      Facter::Util::POSIX.stubs(:sysctl).with('hw.physmem').returns('267321344')

      Facter::Util::POSIX.stubs(:sysctl).with('vm.swapencrypt.enable').returns('1')
=======
      vmstat = <<EOS
 procs  memory     page          disks  traps      cpu
 r b w  avm   fre  flt  re  pi  po  fr  sr cd0 sd0  int   sys   cs us sy id
 0 0 0  11048  181028   39   0   0   0   0   0   0   1  3  90   17  0  0 100
EOS
      Facter::Core::Execution.stubs(:exec).with('vmstat').returns(vmstat)

      Facter::Core::Execution.stubs(:exec).with("sysctl hw.physmem | cut -d'=' -f2").returns('267321344')
>>>>>>> bc85e8dd

      Facter.collection.internal_loader.load(:memory)
    end

    after :each do
      Facter.clear
    end

    it "should return the current swap free in MB" do
      Facter.fact(:swapfree_mb).value.should == "144.87"
    end

    it "should return the current swap size in MB" do
      Facter.fact(:swapsize_mb).value.should == "144.87"
    end

    it "should return the current memory free in MB" do
      Facter.fact(:memoryfree_mb).value.should == "176.79"
    end

    it "should return the current memory size in MB" do
      Facter.fact(:memorysize_mb).value.should == "254.94"
    end

    it "should return whether swap is encrypted" do
      Facter.fact(:swapencrypted).value.should == true
    end
  end

  describe "on Solaris" do
    before(:each) do
      Facter.clear
      Facter.fact(:kernel).stubs(:value).returns("SunOS")
<<<<<<< HEAD

      Facter::Util::Resolution.stubs(:exec).with('/usr/sbin/prtconf 2>/dev/null').returns(my_fixture_read('solaris-prtconf'))

      Facter::Util::Resolution.stubs(:exec).with('vmstat').returns(my_fixture_read('solaris-vmstat'))
=======
      sample_prtconf = <<PRTCONF
System Configuration:  Sun Microsystems  sun4u
Memory size: 2048 Megabytes
System Peripherals (Software Nodes):

PRTCONF
      Facter::Core::Execution.stubs(:exec).with('/usr/sbin/prtconf 2>/dev/null').returns sample_prtconf

      vmstat_lines = <<VMSTAT
 kthr      memory            page            disk          faults      cpu
 r b w   swap  free  re  mf pi po fr de sr s0 s3 -- --   in   sy   cs us sy id
 0 0 0 1154552 476224 8  19  0  0  0  0  0  0  0  0  0  460  294  236  1  2 97
VMSTAT
      Facter::Core::Execution.stubs(:exec).with('vmstat').returns(vmstat_lines)
>>>>>>> bc85e8dd
    end

    after(:each) do
      Facter.clear
    end

    describe "when single swap exists" do
      before(:each) do
<<<<<<< HEAD
        Facter::Util::Resolution.stubs(:exec).with('/usr/sbin/swap -l 2>/dev/null').returns my_fixture_read('solaris-swap_l-single')
=======
        sample_swap_line = <<SWAP
swapfile             dev  swaplo blocks   free
/dev/swap           4294967295,4294967295     16 2097136 2097136
SWAP
        Facter::Core::Execution.stubs(:exec).with('/usr/sbin/swap -l 2>/dev/null').returns sample_swap_line
>>>>>>> bc85e8dd

        Facter.collection.internal_loader.load(:memory)
      end

      it "should return the current memory size in MB" do
        Facter.fact(:memorysize_mb).value.should == "2048.00"
      end

      it "should return the current memory free in MB" do
        Facter.fact(:memoryfree_mb).value.should == "465.06"
      end

      it "should return the current swap free in MB" do
        Facter.fact(:swapfree_mb).value.should == "1023.99"
      end

      it "should return the current swap size in MB" do
        Facter.fact(:swapsize_mb).value.should == "1023.99"
      end
    end

    describe "when multiple swaps exist" do
      before(:each) do
<<<<<<< HEAD
        Facter::Util::Resolution.stubs(:exec).with('/usr/sbin/swap -l 2>/dev/null').returns my_fixture_read('solaris-swap_l-multiple')
=======
        sample_swap_line = <<SWAP
swapfile             dev  swaplo blocks   free
/dev/swap           4294967295,4294967295     16 2097136 2097136
/dev/swap2          4294967295,4294967295     16 2097136 2097136
SWAP
        Facter::Core::Execution.stubs(:exec).with('/usr/sbin/swap -l 2>/dev/null').returns sample_swap_line
>>>>>>> bc85e8dd
        Facter.collection.internal_loader.load(:memory)
      end

      it "should return the current memory size in MB" do
        Facter.fact(:memorysize_mb).value.should == "2048.00"
      end

      it "should return the current memory free in MB" do
        Facter.fact(:memoryfree_mb).value.should == "465.06"
      end

      it "should return the current swap free in MB" do
        Facter.fact(:swapfree_mb).value.should == "2047.98"
      end

      it "should return the current swap size in MB" do
        Facter.fact(:swapsize_mb).value.should == "2047.98"
      end
    end

    describe "when no swap exists" do
      before(:each) do
        Facter::Core::Execution.stubs(:exec).with('/usr/sbin/swap -l 2>/dev/null').returns ""

        Facter.collection.internal_loader.load(:memory)
      end

      it "should return the current memory size in MB" do
        Facter.fact(:memorysize_mb).value.should == "2048.00"
      end

      it "should return the current memory free in MB" do
        Facter.fact(:memoryfree_mb).value.should == "465.06"
      end

      it "should return 0 for the swap free in MB" do
        Facter.fact(:swapfree_mb).value.should == "0.00"
      end

      it "should return 0 for the swap size in MB" do
        Facter.fact(:swapsize_mb).value.should == "0.00"
      end
    end
  end

    describe "on DragonFly BSD" do
      before :each do
        Facter.clear
        Facter.fact(:kernel).stubs(:value).returns("dragonfly")

        swapusage = "total: 148342k bytes allocated = 0k used, 148342k available"
<<<<<<< HEAD
        Facter::Util::POSIX.stubs(:sysctl).with('hw.pagesize').returns("4096")
        Facter::Util::POSIX.stubs(:sysctl).with('vm.swap_size').returns("128461")
        Facter::Util::POSIX.stubs(:sysctl).with('vm.swap_anon_use').returns("2635")
        Facter::Util::POSIX.stubs(:sysctl).with('vm.swap_cache_use').returns("0")

        Facter::Util::Resolution.stubs(:exec).with('vmstat').returns my_fixture_read('dragonfly-vmstat')

        Facter::Util::POSIX.stubs(:sysctl).with("hw.physmem").returns('248512512')
=======
        Facter::Core::Execution.stubs(:exec).with('/sbin/sysctl -n hw.pagesize').returns("4096")
        Facter::Core::Execution.stubs(:exec).with('/sbin/sysctl -n vm.swap_size').returns("128461")
        Facter::Core::Execution.stubs(:exec).with('/sbin/sysctl -n vm.swap_anon_use').returns("2635")
        Facter::Core::Execution.stubs(:exec).with('/sbin/sysctl -n vm.swap_cache_use').returns("0")

        vmstat = <<EOS
 procs    memory    page          disks   faults    cpu
 r b w   avm  fre  flt  re  pi  po  fr  sr da0 sg1   in   sy  cs us sy id
 0 0 0   33152  13940 1902120 2198 53119 11642 6544597 5460994   0   0 6148243 7087927 3484264  0  1 9
EOS
        Facter::Core::Execution.stubs(:exec).with('vmstat').returns(vmstat)

        Facter::Core::Execution.stubs(:exec).with("sysctl -n hw.physmem").returns('248512512')
>>>>>>> bc85e8dd

        Facter.collection.internal_loader.load(:memory)
      end

      after :each do
        Facter.clear
      end

      it "should return the current swap free in MB" do
        Facter.fact(:swapfree_mb).value.should == "491.51"
      end

      it "should return the current swap size in MB" do
        Facter.fact(:swapsize_mb).value.should == "501.80"
      end

      it "should return the current memory size in MB" do
        Facter.fact(:memorysize_mb).value.should == "237.00"
      end

      it "should return the current memory free in MB" do
        Facter.fact(:memoryfree_mb).value.should == "13.61"
      end
    end

    describe "on FreeBSD" do
      before(:each) do
        Facter.clear
        Facter.fact(:kernel).stubs(:value).returns("FreeBSD")

<<<<<<< HEAD
        Facter::Util::Resolution.stubs(:exec).with('vmstat -H').returns my_fixture_read('freebsd-vmstat')
        Facter::Util::POSIX.stubs(:sysctl).with('hw.physmem').returns '1056276480'
=======
        sample_vmstat = <<VM_STAT
 procs      memory      page                    disks     faults         cpu
 r b w     avm    fre   flt  re  pi  po    fr  sr da0 cd0   in   sy   cs us sy id
 1 0 0  207600  656640    10   0   0   0    13   0   0   0   51  164  257  0  1 99
VM_STAT
        Facter::Core::Execution.stubs(:exec).with('vmstat -H').returns sample_vmstat
        sample_physmem = <<PHYSMEM
1056276480
PHYSMEM
        Facter::Core::Execution.stubs(:exec).with('sysctl -n hw.physmem').returns sample_physmem
>>>>>>> bc85e8dd
      end

      after(:each) do
        Facter.clear
      end

      describe "with no swap" do
        before(:each) do
<<<<<<< HEAD
          sample_swapinfo = 'Device          1K-blocks     Used    Avail Capacity'
=======
          sample_swapinfo = <<SWAP
Device          1K-blocks     Used    Avail Capacity
SWAP
          Facter::Core::Execution.stubs(:exec).with('swapinfo -k').returns sample_swapinfo
>>>>>>> bc85e8dd

          Facter::Util::Resolution.stubs(:exec).with('swapinfo -k').returns sample_swapinfo
          Facter.collection.internal_loader.load(:memory)
        end

        it "should return the current swap free in MB" do
          Facter.fact(:swapfree_mb).value.should == "0.00"
        end

        it "should return the current swap size in MB" do
          Facter.fact(:swapsize_mb).value.should == "0.00"
        end

        it "should return the current memory size in MB" do
          Facter.fact(:memorysize_mb).value.should == "1007.34"
        end

        it "should return the current memory free in MB" do
          Facter.fact(:memoryfree_mb).value.should == "641.25"
        end
      end

      describe "with one swap" do
        before(:each) do
<<<<<<< HEAD
          Facter::Util::Resolution.stubs(:exec).with('swapinfo -k').returns my_fixture_read('darwin-swapinfo-single')
=======
          sample_swapinfo = <<SWAP
Device          1K-blocks     Used    Avail Capacity
/dev/da0p3        2048540        0  1048540     0%
SWAP
          Facter::Core::Execution.stubs(:exec).with('swapinfo -k').returns sample_swapinfo
>>>>>>> bc85e8dd

          Facter.collection.internal_loader.load(:memory)
        end

        it "should return the current swap free in MB" do
          Facter.fact(:swapfree_mb).value.should == "1023.96"
        end

        it "should return the current swap size in MB" do
          Facter.fact(:swapsize_mb).value.should == "2000.53"
        end

        it "should return the current memory size in MB" do
          Facter.fact(:memorysize_mb).value.should == "1007.34"
        end

        it "should return the current memory free in MB" do
          Facter.fact(:memoryfree_mb).value.should == "641.25"
        end
      end

      describe "with multiple swaps" do
        before(:each) do
<<<<<<< HEAD
          Facter::Util::Resolution.stubs(:exec).with('swapinfo -k').returns my_fixture_read('darwin-swapinfo-multiple')
=======
          sample_swapinfo = <<SWAP
Device          1K-blocks     Used    Avail Capacity
/dev/da0p3        2048540        0  1048540     0%
/dev/da0p4        3048540        0  1048540     0%
SWAP
          Facter::Core::Execution.stubs(:exec).with('swapinfo -k').returns sample_swapinfo
>>>>>>> bc85e8dd

          Facter.collection.internal_loader.load(:memory)
        end

        it "should return the current swap free in MB" do
          Facter.fact(:swapfree_mb).value.should == "2047.93"
        end

        it "should return the current swap size in MB" do
          Facter.fact(:swapsize_mb).value.should == "4977.62"
        end

        it "should return the current memory size in MB" do
          Facter.fact(:memorysize_mb).value.should == "1007.34"
        end

        it "should return the current memory free in MB" do
          Facter.fact(:memoryfree_mb).value.should == "641.25"
        end
      end
    end

    describe "on Windows" do
      before :each do
        Facter.clear
        Facter.fact(:kernel).stubs(:value).returns("windows")
        Facter.collection.internal_loader.load(:memory)
        require 'facter/util/wmi'
      end

      it "should return free memory in MB" do
        os = stubs 'os'
        os.stubs(:FreePhysicalMemory).returns("3415624")
        Facter::Util::WMI.stubs(:execquery).returns([os])

        Facter.fact(:memoryfree_mb).value.should == '3335.57'
      end

      it "should return total memory in MB" do
        computer = stubs 'computer'
        computer.stubs(:TotalPhysicalMemory).returns("4193837056")
        Facter::Util::WMI.stubs(:execquery).returns([computer])

        Facter.fact(:memorysize_mb).value.should == '3999.55'
    end
  end
end<|MERGE_RESOLUTION|>--- conflicted
+++ resolved
@@ -48,30 +48,9 @@
     before(:each) do
       Facter.clear
       Facter.fact(:kernel).stubs(:value).returns("Darwin")
-<<<<<<< HEAD
       Facter::Util::POSIX.stubs(:sysctl).with('hw.memsize').returns('8589934592')
-      Facter::Util::Resolution.stubs(:exec).with('vm_stat').returns(my_fixture_read('darwin-vm_stat'))
+      Facter::Core::Execution.stubs(:exec).with('vm_stat').returns(my_fixture_read('darwin-vm_stat'))
       Facter::Util::POSIX.stubs(:sysctl).with('vm.swapusage').returns("vm.swapusage: total = 64.00M  used = 1.00M  free = 63.00M  (encrypted)")
-=======
-      Facter::Core::Execution.stubs(:exec).with('sysctl -n hw.memsize').returns('8589934592')
-      sample_vm_stat = <<VMSTAT
-Mach Virtual Memory Statistics: (page size of 4096 bytes)
-Pages free:                          28430.
-Pages active:                      1152576.
-Pages inactive:                     489054.
-Pages speculative:                    7076.
-Pages wired down:                   418217.
-"Translation faults":           1340091228.
-Pages copy-on-write:              16851357.
-Pages zero filled:               665168768.
-Pages reactivated:                 3082708.
-Pageins:                          13862917.
-Pageouts:                          1384383.
-Object cache: 14 hits of 2619925 lookups (0% hit rate)
-VMSTAT
-      Facter::Core::Execution.stubs(:exec).with('vm_stat').returns(sample_vm_stat)
-      Facter::Core::Execution.stubs(:exec).with('sysctl vm.swapusage').returns("vm.swapusage: total = 64.00M  used = 1.00M  free = 63.00M  (encrypted)")
->>>>>>> bc85e8dd
 
       Facter.collection.internal_loader.load(:memory)
     end
@@ -145,17 +124,8 @@
       Facter.clear
       Facter.fact(:kernel).stubs(:value).returns("AIX")
 
-<<<<<<< HEAD
-      Facter::Util::Resolution.stubs(:exec).with('swap -l 2>/dev/null').returns(my_fixture_read('aix-swap_l'))
-      Facter::Util::Resolution.stubs(:exec).with('/usr/bin/svmon -O unit=KB').returns(my_fixture_read('aix-svmon'))
-=======
-      swapusage = <<SWAP
-device maj,min total free
-/dev/hd6 10, 2 512MB 508MB
-SWAP
-
-      Facter::Core::Execution.stubs(:exec).with('swap -l 2>/dev/null').returns(swapusage)
->>>>>>> bc85e8dd
+      Facter::Core::Execution.stubs(:exec).with('swap -l 2>/dev/null').returns(my_fixture_read('aix-swap_l'))
+      Facter::Core::Execution.stubs(:exec).with('/usr/bin/svmon -O unit=KB').returns(my_fixture_read('aix-svmon'))
 
       svmon = <<SVMON
 Unit: KB
@@ -225,22 +195,11 @@
       swapusage = "total: 148342k bytes allocated = 0k used, 148342k available"
       Facter::Core::Execution.stubs(:exec).with('swapctl -s').returns(swapusage)
 
-<<<<<<< HEAD
-      Facter::Util::Resolution.stubs(:exec).with('vmstat').returns(my_fixture_read('openbsd-vmstat'))
+      Facter::Core::Execution.stubs(:exec).with('vmstat').returns(my_fixture_read('openbsd-vmstat'))
 
       Facter::Util::POSIX.stubs(:sysctl).with('hw.physmem').returns('267321344')
 
       Facter::Util::POSIX.stubs(:sysctl).with('vm.swapencrypt.enable').returns('1')
-=======
-      vmstat = <<EOS
- procs  memory     page          disks  traps      cpu
- r b w  avm   fre  flt  re  pi  po  fr  sr cd0 sd0  int   sys   cs us sy id
- 0 0 0  11048  181028   39   0   0   0   0   0   0   1  3  90   17  0  0 100
-EOS
-      Facter::Core::Execution.stubs(:exec).with('vmstat').returns(vmstat)
-
-      Facter::Core::Execution.stubs(:exec).with("sysctl hw.physmem | cut -d'=' -f2").returns('267321344')
->>>>>>> bc85e8dd
 
       Facter.collection.internal_loader.load(:memory)
     end
@@ -274,27 +233,10 @@
     before(:each) do
       Facter.clear
       Facter.fact(:kernel).stubs(:value).returns("SunOS")
-<<<<<<< HEAD
-
-      Facter::Util::Resolution.stubs(:exec).with('/usr/sbin/prtconf 2>/dev/null').returns(my_fixture_read('solaris-prtconf'))
-
-      Facter::Util::Resolution.stubs(:exec).with('vmstat').returns(my_fixture_read('solaris-vmstat'))
-=======
-      sample_prtconf = <<PRTCONF
-System Configuration:  Sun Microsystems  sun4u
-Memory size: 2048 Megabytes
-System Peripherals (Software Nodes):
-
-PRTCONF
-      Facter::Core::Execution.stubs(:exec).with('/usr/sbin/prtconf 2>/dev/null').returns sample_prtconf
-
-      vmstat_lines = <<VMSTAT
- kthr      memory            page            disk          faults      cpu
- r b w   swap  free  re  mf pi po fr de sr s0 s3 -- --   in   sy   cs us sy id
- 0 0 0 1154552 476224 8  19  0  0  0  0  0  0  0  0  0  460  294  236  1  2 97
-VMSTAT
-      Facter::Core::Execution.stubs(:exec).with('vmstat').returns(vmstat_lines)
->>>>>>> bc85e8dd
+
+      Facter::Core::Execution.stubs(:exec).with('/usr/sbin/prtconf 2>/dev/null').returns(my_fixture_read('solaris-prtconf'))
+
+      Facter::Core::Execution.stubs(:exec).with('vmstat').returns(my_fixture_read('solaris-vmstat'))
     end
 
     after(:each) do
@@ -303,15 +245,7 @@
 
     describe "when single swap exists" do
       before(:each) do
-<<<<<<< HEAD
-        Facter::Util::Resolution.stubs(:exec).with('/usr/sbin/swap -l 2>/dev/null').returns my_fixture_read('solaris-swap_l-single')
-=======
-        sample_swap_line = <<SWAP
-swapfile             dev  swaplo blocks   free
-/dev/swap           4294967295,4294967295     16 2097136 2097136
-SWAP
-        Facter::Core::Execution.stubs(:exec).with('/usr/sbin/swap -l 2>/dev/null').returns sample_swap_line
->>>>>>> bc85e8dd
+        Facter::Core::Execution.stubs(:exec).with('/usr/sbin/swap -l 2>/dev/null').returns my_fixture_read('solaris-swap_l-single')
 
         Facter.collection.internal_loader.load(:memory)
       end
@@ -335,16 +269,7 @@
 
     describe "when multiple swaps exist" do
       before(:each) do
-<<<<<<< HEAD
-        Facter::Util::Resolution.stubs(:exec).with('/usr/sbin/swap -l 2>/dev/null').returns my_fixture_read('solaris-swap_l-multiple')
-=======
-        sample_swap_line = <<SWAP
-swapfile             dev  swaplo blocks   free
-/dev/swap           4294967295,4294967295     16 2097136 2097136
-/dev/swap2          4294967295,4294967295     16 2097136 2097136
-SWAP
-        Facter::Core::Execution.stubs(:exec).with('/usr/sbin/swap -l 2>/dev/null').returns sample_swap_line
->>>>>>> bc85e8dd
+        Facter::Core::Execution.stubs(:exec).with('/usr/sbin/swap -l 2>/dev/null').returns my_fixture_read('solaris-swap_l-multiple')
         Facter.collection.internal_loader.load(:memory)
       end
 
@@ -396,30 +321,14 @@
         Facter.fact(:kernel).stubs(:value).returns("dragonfly")
 
         swapusage = "total: 148342k bytes allocated = 0k used, 148342k available"
-<<<<<<< HEAD
         Facter::Util::POSIX.stubs(:sysctl).with('hw.pagesize').returns("4096")
         Facter::Util::POSIX.stubs(:sysctl).with('vm.swap_size').returns("128461")
         Facter::Util::POSIX.stubs(:sysctl).with('vm.swap_anon_use').returns("2635")
         Facter::Util::POSIX.stubs(:sysctl).with('vm.swap_cache_use').returns("0")
 
-        Facter::Util::Resolution.stubs(:exec).with('vmstat').returns my_fixture_read('dragonfly-vmstat')
+        Facter::Core::Execution.stubs(:exec).with('vmstat').returns my_fixture_read('dragonfly-vmstat')
 
         Facter::Util::POSIX.stubs(:sysctl).with("hw.physmem").returns('248512512')
-=======
-        Facter::Core::Execution.stubs(:exec).with('/sbin/sysctl -n hw.pagesize').returns("4096")
-        Facter::Core::Execution.stubs(:exec).with('/sbin/sysctl -n vm.swap_size').returns("128461")
-        Facter::Core::Execution.stubs(:exec).with('/sbin/sysctl -n vm.swap_anon_use').returns("2635")
-        Facter::Core::Execution.stubs(:exec).with('/sbin/sysctl -n vm.swap_cache_use').returns("0")
-
-        vmstat = <<EOS
- procs    memory    page          disks   faults    cpu
- r b w   avm  fre  flt  re  pi  po  fr  sr da0 sg1   in   sy  cs us sy id
- 0 0 0   33152  13940 1902120 2198 53119 11642 6544597 5460994   0   0 6148243 7087927 3484264  0  1 9
-EOS
-        Facter::Core::Execution.stubs(:exec).with('vmstat').returns(vmstat)
-
-        Facter::Core::Execution.stubs(:exec).with("sysctl -n hw.physmem").returns('248512512')
->>>>>>> bc85e8dd
 
         Facter.collection.internal_loader.load(:memory)
       end
@@ -450,21 +359,8 @@
         Facter.clear
         Facter.fact(:kernel).stubs(:value).returns("FreeBSD")
 
-<<<<<<< HEAD
-        Facter::Util::Resolution.stubs(:exec).with('vmstat -H').returns my_fixture_read('freebsd-vmstat')
+        Facter::Core::Execution.stubs(:exec).with('vmstat -H').returns my_fixture_read('freebsd-vmstat')
         Facter::Util::POSIX.stubs(:sysctl).with('hw.physmem').returns '1056276480'
-=======
-        sample_vmstat = <<VM_STAT
- procs      memory      page                    disks     faults         cpu
- r b w     avm    fre   flt  re  pi  po    fr  sr da0 cd0   in   sy   cs us sy id
- 1 0 0  207600  656640    10   0   0   0    13   0   0   0   51  164  257  0  1 99
-VM_STAT
-        Facter::Core::Execution.stubs(:exec).with('vmstat -H').returns sample_vmstat
-        sample_physmem = <<PHYSMEM
-1056276480
-PHYSMEM
-        Facter::Core::Execution.stubs(:exec).with('sysctl -n hw.physmem').returns sample_physmem
->>>>>>> bc85e8dd
       end
 
       after(:each) do
@@ -473,16 +369,9 @@
 
       describe "with no swap" do
         before(:each) do
-<<<<<<< HEAD
           sample_swapinfo = 'Device          1K-blocks     Used    Avail Capacity'
-=======
-          sample_swapinfo = <<SWAP
-Device          1K-blocks     Used    Avail Capacity
-SWAP
+
           Facter::Core::Execution.stubs(:exec).with('swapinfo -k').returns sample_swapinfo
->>>>>>> bc85e8dd
-
-          Facter::Util::Resolution.stubs(:exec).with('swapinfo -k').returns sample_swapinfo
           Facter.collection.internal_loader.load(:memory)
         end
 
@@ -505,15 +394,7 @@
 
       describe "with one swap" do
         before(:each) do
-<<<<<<< HEAD
-          Facter::Util::Resolution.stubs(:exec).with('swapinfo -k').returns my_fixture_read('darwin-swapinfo-single')
-=======
-          sample_swapinfo = <<SWAP
-Device          1K-blocks     Used    Avail Capacity
-/dev/da0p3        2048540        0  1048540     0%
-SWAP
-          Facter::Core::Execution.stubs(:exec).with('swapinfo -k').returns sample_swapinfo
->>>>>>> bc85e8dd
+          Facter::Core::Execution.stubs(:exec).with('swapinfo -k').returns my_fixture_read('darwin-swapinfo-single')
 
           Facter.collection.internal_loader.load(:memory)
         end
@@ -537,16 +418,7 @@
 
       describe "with multiple swaps" do
         before(:each) do
-<<<<<<< HEAD
-          Facter::Util::Resolution.stubs(:exec).with('swapinfo -k').returns my_fixture_read('darwin-swapinfo-multiple')
-=======
-          sample_swapinfo = <<SWAP
-Device          1K-blocks     Used    Avail Capacity
-/dev/da0p3        2048540        0  1048540     0%
-/dev/da0p4        3048540        0  1048540     0%
-SWAP
-          Facter::Core::Execution.stubs(:exec).with('swapinfo -k').returns sample_swapinfo
->>>>>>> bc85e8dd
+          Facter::Core::Execution.stubs(:exec).with('swapinfo -k').returns my_fixture_read('darwin-swapinfo-multiple')
 
           Facter.collection.internal_loader.load(:memory)
         end

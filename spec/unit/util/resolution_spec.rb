--- conflicted
+++ resolved
@@ -202,42 +202,34 @@
         @resolve.setcode "/bin/foo"
         Facter::Util::Resolution.expects(:exec).once.with("/bin/foo").returns "yup"
 
-<<<<<<< HEAD
         @resolve.value.should == "yup"
       end
 
-      it "should return nil if the value is an empty string" do
+      it "it validates the resolved value" do
         @resolve.setcode "/bin/foo"
         Facter::Util::Resolution.expects(:exec).once.returns ""
-        @resolve.value.should be_nil
-=======
+        Facter::Util::Normalization.expects(:normalize).with ""
+        @resolve.value.should eq ""
+      end
+
+      describe "on non-windows systems" do
+        before do
+          given_a_configuration_of(:is_windows => false)
+        end
+
+        it "should return the result of executing the code" do
+          @resolve.setcode "/bin/foo"
+          Facter::Util::Resolution.expects(:exec).once.with("/bin/foo").returns "yup"
+
+          @resolve.value.should == "yup"
+        end
+
         it "it validates the resolved value" do
           @resolve.setcode "/bin/foo"
           Facter::Util::Resolution.expects(:exec).once.returns ""
           Facter::Util::Normalization.expects(:normalize).with ""
           @resolve.value.should eq ""
         end
-      end
-
-      describe "on non-windows systems" do
-        before do
-          given_a_configuration_of(:is_windows => false)
-        end
-
-        it "should return the result of executing the code" do
-          @resolve.setcode "/bin/foo"
-          Facter::Util::Resolution.expects(:exec).once.with("/bin/foo").returns "yup"
-
-          @resolve.value.should == "yup"
-        end
-
-        it "it validates the resolved value" do
-          @resolve.setcode "/bin/foo"
-          Facter::Util::Resolution.expects(:exec).once.returns ""
-          Facter::Util::Normalization.expects(:normalize).with ""
-          @resolve.value.should eq ""
-        end
->>>>>>> 7dab9d36
       end
     end
 

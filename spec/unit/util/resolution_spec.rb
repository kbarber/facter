#!/usr/bin/env rspec

require 'spec_helper'
require 'facter/util/resolution'

describe Facter::Util::Resolution do
  it "should require a name" do
    lambda { Facter::Util::Resolution.new }.should raise_error(ArgumentError)
  end

  it "should have a name" do
    Facter::Util::Resolution.new("yay").name.should == "yay"
  end

  it "should be able to set the value" do
    resolve = Facter::Util::Resolution.new("yay")
    resolve.value = "foo"
    resolve.value.should == "foo"
  end

  it "should have a method for setting the weight" do
    Facter::Util::Resolution.new("yay").should respond_to(:has_weight)
  end

  it "should have a method for setting the code" do
    Facter::Util::Resolution.new("yay").should respond_to(:setcode)
  end

  it "should support a timeout value" do
    Facter::Util::Resolution.new("yay").should respond_to(:timeout=)
  end

  it "should default to a timeout of 0 seconds" do
    Facter::Util::Resolution.new("yay").limit.should == 0
  end

  it "should default to nil for code" do
    Facter::Util::Resolution.new("yay").code.should be_nil
  end

  it "should default to nil for interpreter" do
    Facter.expects(:warnonce).with("The 'Facter::Util::Resolution.interpreter' method is deprecated and will be removed in a future version.")
    Facter::Util::Resolution.new("yay").interpreter.should be_nil
  end

  it "should provide a 'limit' method that returns the timeout" do
    res = Facter::Util::Resolution.new("yay")
    res.timeout = "testing"
    res.limit.should == "testing"
  end


  describe "when overriding environment variables" do
    it "should execute the caller's block with the specified env vars" do
      test_env = { "LANG" => "C", "FOO" => "BAR" }
      Facter::Util::Resolution.with_env test_env do
        test_env.keys.each do |key|
          ENV[key].should == test_env[key]
        end
      end
    end

    it "should restore pre-existing environment variables to their previous values" do
      orig_env = {}
      new_env = {}
      # an arbitrary sentinel value to use to temporarily set the environment vars to
      sentinel_value = "Abracadabra"

      # grab some values from the existing ENV (arbitrarily choosing 3 here)
      ENV.keys.first(3).each do |key|
        # save the original values so that we can test against them later
        orig_env[key] = ENV[key]
        # create bogus temp values for the chosen keys
        new_env[key] = sentinel_value
      end

      # verify that, during the 'with_env', the new values are used
      Facter::Util::Resolution.with_env new_env do
        orig_env.keys.each do |key|
          ENV[key].should == new_env[key]
        end
      end

      # verify that, after the 'with_env', the old values are restored
      orig_env.keys.each do |key|
        ENV[key].should == orig_env[key]
      end
    end

    it "should not be affected by a 'return' statement in the yield block" do
      @sentinel_var = :resolution_test_foo.to_s

      # the intent of this test case is to test a yield block that contains a return statement.  However, it's illegal
      # to use a return statement outside of a method, so we need to create one here to give scope to the 'return'
      def handy_method()
        ENV[@sentinel_var] = "foo"
        new_env = { @sentinel_var => "bar" }

        Facter::Util::Resolution.with_env new_env do
          ENV[@sentinel_var].should == "bar"
          return
        end
      end

      handy_method()

      ENV[@sentinel_var].should == "foo"

    end
  end

  describe "when setting the code" do
    before do
      Facter.stubs(:warnonce)
      @resolve = Facter::Util::Resolution.new("yay")
    end

    it "should deprecate the interpreter argument to 'setcode'" do
      Facter.expects(:warnonce).with("The interpreter parameter to 'setcode' is deprecated and will be removed in a future version.")
      @resolve.setcode "foo", "bar"
      @resolve.interpreter.should == "bar"
    end

    it "should deprecate the interpreter= method" do
      Facter.expects(:warnonce).with("The 'Facter::Util::Resolution.interpreter=' method is deprecated and will be removed in a future version.")
      @resolve.interpreter = "baz"
      @resolve.interpreter.should == "baz"
    end

    it "should deprecate the interpreter method" do
      Facter.expects(:warnonce).with("The 'Facter::Util::Resolution.interpreter' method is deprecated and will be removed in a future version.")
      @resolve.interpreter
    end

    it "should set the code to any provided string" do
      @resolve.setcode "foo"
      @resolve.code.should == "foo"
    end

    it "should set the code to any provided block" do
      block = lambda { }
      @resolve.setcode(&block)
      @resolve.code.should equal(block)
    end

    it "should prefer the string over a block" do
      @resolve.setcode("foo") { }
      @resolve.code.should == "foo"
    end

    it "should fail if neither a string nor block has been provided" do
      lambda { @resolve.setcode }.should raise_error(ArgumentError)
    end
  end

  it "should be able to return a value" do
    Facter::Util::Resolution.new("yay").should respond_to(:value)
  end

  describe "when returning the value" do
    before do
      @resolve = Facter::Util::Resolution.new("yay")
    end

    it "should return any value that has been provided" do
      @resolve.value = "foo"
      @resolve.value.should == "foo"
    end

    describe "when dealing with whitespace" do
      it "should by default strip whitespace" do 
        @resolve.setcode {'  value  '}
        @resolve.value.should == 'value' 
      end 
      
      it "should strip whitespace from frozen strings" do
        result = '  val  ue  ' 
        result.freeze 
        @resolve.setcode{result}
        @resolve.value.should == 'val  ue'
      end 

      describe "when given a string" do
        [true, false
        ].each do |windows| 
          describe "#{ (windows) ? '' : 'not' } on Windows" do
            before do
              Facter::Util::Config.stubs(:is_windows?).returns(windows)
            end

            describe "stripping whitespace" do
              [{:name => 'leading', :result => '  value', :expect => 'value'},
               {:name => 'trailing', :result => 'value  ', :expect => 'value'}, 
               {:name => 'internal', :result => 'val  ue', :expect => 'val  ue'},
               {:name => 'leading and trailing', :result => '  value  ', :expect => 'value'},  
               {:name => 'leading and internal', :result => '  val  ue', :expect => 'val  ue'}, 
               {:name => 'trailing and internal', :result => 'val  ue  ', :expect => 'val  ue'}
              ].each do |scenario|

                it "should remove outer whitespace when whitespace is #{scenario[:name]}" do 
                  @resolve.setcode "/bin/foo"
                  Facter::Util::Resolution.expects(:exec).once.with("/bin/foo").returns scenario[:result]
                  @resolve.value.should == scenario[:expect] 
                end 

              end 
            end 

            describe "not stripping whitespace" do
              before do
                @resolve.preserve_whitespace 
              end 

              [{:name => 'leading', :result => '  value', :expect => '  value'}, 
               {:name => 'trailing', :result => 'value  ', :expect => 'value  '}, 
               {:name => 'internal', :result => 'val  ue', :expect => 'val  ue'},
               {:name => 'leading and trailing', :result => '  value  ', :expect => '  value  '},  
               {:name => 'leading and internal', :result => '  val  ue', :expect => '  val  ue'}, 
               {:name => 'trailing and internal', :result => 'val  ue  ', :expect => 'val  ue  '}
              ].each do |scenario|

                it "should not remove #{scenario[:name]} whitespace" do 
                  @resolve.setcode "/bin/foo"
                  Facter::Util::Resolution.expects(:exec).once.with("/bin/foo").returns scenario[:result]
                  @resolve.value.should == scenario[:expect] 
                end 

              end 
            end 
          end 
        end 
      end
 
      describe "when given a block" do
        describe "stripping whitespace" do 
          [{:name => 'leading', :result => '  value', :expect => 'value'},
           {:name => 'trailing', :result => 'value  ', :expect => 'value'}, 
           {:name => 'internal', :result => 'val  ue', :expect => 'val  ue'},
           {:name => 'leading and trailing', :result => '  value  ', :expect => 'value'},  
           {:name => 'leading and internal', :result => '  val  ue', :expect => 'val  ue'}, 
           {:name => 'trailing and internal', :result => 'val  ue  ', :expect => 'val  ue'}
          ].each do |scenario|

            it "should remove outer whitespace when whitespace is #{scenario[:name]}" do 
              @resolve.setcode {scenario[:result]}
              @resolve.value.should == scenario[:expect] 
            end

          end 
        end

        describe "not stripping whitespace" do 
          before do
            @resolve.preserve_whitespace 
          end
          
          [{:name => 'leading', :result => '  value', :expect => '  value'}, 
           {:name => 'trailing', :result => 'value  ', :expect => 'value  '}, 
           {:name => 'internal', :result => 'val  ue', :expect => 'val  ue'},
           {:name => 'leading and trailing', :result => '  value  ', :expect => '  value  '},  
           {:name => 'leading and internal', :result => '  val  ue', :expect => '  val  ue'}, 
           {:name => 'trailing and internal', :result => 'val  ue  ', :expect => 'val  ue  '}
          ].each do |scenario|

            it "should not remove #{scenario[:name]} whitespace" do 
              @resolve.setcode {scenario[:result]}
              @resolve.value.should == scenario[:expect] 
            end

          end 
        end 
      end 
    end
 
    describe "and setcode has not been called" do
      it "should return nil" do
        Facter::Util::Resolution.expects(:exec).with(nil, nil).never
        @resolve.value.should be_nil
      end
    end

    describe "and the code is a string" do
      describe "on windows" do
        before do
          Facter::Util::Config.stubs(:is_windows?).returns(true)
        end

        it "should return the result of executing the code" do
          @resolve.setcode "/bin/foo"
          Facter::Util::Resolution.expects(:exec).once.with("/bin/foo").returns "yup"

          @resolve.value.should == "yup"
        end

        it "should return nil if the value is an empty string" do
          @resolve.setcode "/bin/foo"
          Facter::Util::Resolution.expects(:exec).once.returns ""
          @resolve.value.should be_nil
        end
      end

      describe "on non-windows systems" do
        before do
          Facter::Util::Config.stubs(:is_windows?).returns(false)
        end

        it "should return the result of executing the code" do
          @resolve.setcode "/bin/foo"
          Facter::Util::Resolution.expects(:exec).once.with("/bin/foo").returns "yup"

          @resolve.value.should == "yup"
        end

        it "should return nil if the value is an empty string" do
          @resolve.setcode "/bin/foo"
          Facter::Util::Resolution.expects(:exec).once.returns ""
          @resolve.value.should be_nil
        end
      end
    end

    describe "and the code is a block" do
      it "should warn but not fail if the code fails" do
        @resolve.setcode { raise "feh" }
        @resolve.expects(:warn)
        @resolve.value.should be_nil
      end

      it "should return the value returned by the block" do
        @resolve.setcode { "yayness" }
        @resolve.value.should == "yayness"
      end

      it "should return nil if the value is an empty string" do
        @resolve.setcode { "" }
        @resolve.value.should be_nil
      end

      it "should return nil if the value is an empty block" do
        @resolve.setcode { "" }
        @resolve.value.should be_nil
      end

      it "should use its limit method to determine the timeout, to avoid conflict when a 'timeout' method exists for some other reason" do
        @resolve.expects(:timeout).never
        @resolve.expects(:limit).returns "foo"
        Timeout.expects(:timeout).with("foo")

        @resolve.setcode { sleep 2; "raise This is a test"}
        @resolve.value
      end

      it "should timeout after the provided timeout" do
        @resolve.expects(:warn)
        @resolve.timeout = 0.1
        @resolve.setcode { sleep 2; raise "This is a test" }
        Thread.expects(:new).yields

        @resolve.value.should be_nil
      end

      it "should waitall to avoid zombies if the timeout is exceeded" do
        @resolve.stubs(:warn)
        @resolve.timeout = 0.1
        @resolve.setcode { sleep 2; raise "This is a test" }

        Thread.expects(:new).yields
        Process.expects(:waitall)

        @resolve.value
      end
    end
  end

  it "should return its value when converted to a string" do
    @resolve = Facter::Util::Resolution.new("yay")
    @resolve.expects(:value).returns "myval"
    @resolve.to_s.should == "myval"
  end

  it "should allow the adding of confines" do
    Facter::Util::Resolution.new("yay").should respond_to(:confine)
  end

  it "should provide a method for returning the number of confines" do
    @resolve = Facter::Util::Resolution.new("yay")
    @resolve.confine "one" => "foo", "two" => "fee"
    @resolve.weight.should == 2
  end

  it "should return 0 confines when no confines have been added" do
    Facter::Util::Resolution.new("yay").weight.should == 0
  end

  it "should provide a way to set the weight" do
    @resolve = Facter::Util::Resolution.new("yay")
    @resolve.has_weight(45)
    @resolve.weight.should == 45
  end

  it "should allow the weight to override the number of confines" do
    @resolve = Facter::Util::Resolution.new("yay")
    @resolve.confine "one" => "foo", "two" => "fee"
    @resolve.weight.should == 2
    @resolve.has_weight(45)
    @resolve.weight.should == 45
  end

  it "should have a method for determining if it is suitable" do
    Facter::Util::Resolution.new("yay").should respond_to(:suitable?)
  end

  describe "when adding confines" do
    before do
      @resolve = Facter::Util::Resolution.new("yay")
    end

    it "should accept a hash of fact names and values" do
      lambda { @resolve.confine :one => "two" }.should_not raise_error
    end

    it "should create a Util::Confine instance for every argument in the provided hash" do
      Facter::Util::Confine.expects(:new).with("one", "foo")
      Facter::Util::Confine.expects(:new).with("two", "fee")

      @resolve.confine "one" => "foo", "two" => "fee"
    end

  end

  describe "when determining suitability" do
    before do
      @resolve = Facter::Util::Resolution.new("yay")
    end

    it "should always be suitable if no confines have been added" do
      @resolve.should be_suitable
    end

    it "should be unsuitable if any provided confines return false" do
      confine1 = mock 'confine1', :true? => true
      confine2 = mock 'confine2', :true? => false
      Facter::Util::Confine.expects(:new).times(2).returns(confine1).then.returns(confine2)
      @resolve.confine :one => :two, :three => :four

      @resolve.should_not be_suitable
    end

    it "should be suitable if all provided confines return true" do
      confine1 = mock 'confine1', :true? => true
      confine2 = mock 'confine2', :true? => true
      Facter::Util::Confine.expects(:new).times(2).returns(confine1).then.returns(confine2)
      @resolve.confine :one => :two, :three => :four

      @resolve.should be_suitable
    end
  end

  it "should have a class method for executing code" do
    Facter::Util::Resolution.should respond_to(:exec)
  end

  # taken from puppet: spec/unit/util_spec.rb
  describe "#absolute_path?" do
    context "when run on unix", :as_platform => :posix do
      %w[/ /foo /foo/../bar //foo //Server/Foo/Bar //?/C:/foo/bar /\Server/Foo /foo//bar/baz].each do |path|
        it "should return true for #{path}" do
          Facter::Util::Resolution.should be_absolute_path(path)
        end
      end

      %w[. ./foo \foo C:/foo \\Server\Foo\Bar \\?\C:\foo\bar \/?/foo\bar \/Server/foo foo//bar/baz].each do |path|
        it "should return false for #{path}" do
          Facter::Util::Resolution.should_not be_absolute_path(path)
        end
      end
    end

    context "when run on windows", :as_platform => :windows  do
      %w[C:/foo C:\foo \\\\Server\Foo\Bar \\\\?\C:\foo\bar //Server/Foo/Bar //?/C:/foo/bar /\?\C:/foo\bar \/Server\Foo/Bar c:/foo//bar//baz].each do |path|
        it "should return true for #{path}" do
          Facter::Util::Resolution.should be_absolute_path(path)
        end
      end

      %w[/ . ./foo \foo /foo /foo/../bar //foo C:foo/bar foo//bar/baz].each do |path|
        it "should return false for #{path}" do
          Facter::Util::Resolution.should_not be_absolute_path(path)
        end
      end
    end
  end

  describe "#search_paths" do
    context "on windows", :as_platform => :windows do
      it "should use the PATH environment variable to determine locations" do
        ENV.expects(:[]).with('PATH').returns 'C:\Windows;C:\Windows\System32'
        Facter::Util::Resolution.search_paths.should == %w{C:\Windows C:\Windows\System32}
      end
    end

    context "on posix", :as_platform => :posix do
      it "should use the PATH environment variable plus /sbin and /usr/sbin on unix" do
        ENV.expects(:[]).with('PATH').returns "/bin:/usr/bin"
        Facter::Util::Resolution.search_paths.should == %w{/bin /usr/bin /sbin /usr/sbin}
      end
    end
  end

  describe "#which" do
    context "when run on posix", :as_platform => :posix  do
      before :each do
        Facter::Util::Resolution.stubs(:search_paths).returns [ '/bin', '/sbin', '/usr/sbin']
      end

      context "and provided with an absolute path" do
        it "should return the binary if executable" do
          File.expects(:executable?).with('/opt/foo').returns true
          Facter::Util::Resolution.which('/opt/foo').should == '/opt/foo'
        end

        it "should return nil if the binary is not executable" do
          File.expects(:executable?).with('/opt/foo').returns false
          Facter::Util::Resolution.which('/opt/foo').should be_nil
        end
      end

      context "and not provided with an absolute path" do
        it "should return the absolute path if found" do
          File.expects(:executable?).with('/bin/foo').returns false
          File.expects(:executable?).with('/sbin/foo').returns true
          File.expects(:executable?).with('/usr/sbin/foo').never
          Facter::Util::Resolution.which('foo').should == '/sbin/foo'
        end

        it "should return nil if not found" do
          File.expects(:executable?).with('/bin/foo').returns false
          File.expects(:executable?).with('/sbin/foo').returns false
          File.expects(:executable?).with('/usr/sbin/foo').returns false
          Facter::Util::Resolution.which('foo').should be_nil
        end
      end
    end

    context "when run on windows", :as_platform => :windows do
      before :each do
        Facter::Util::Resolution.stubs(:search_paths).returns ['C:\Windows\system32', 'C:\Windows', 'C:\Windows\System32\Wbem' ]
        ENV.stubs(:[]).with('PATHEXT').returns nil
      end

      context "and provided with an absolute path" do
        it "should return the binary if executable" do
          File.expects(:executable?).with('C:\Tools\foo.exe').returns true
          File.expects(:executable?).with('\\\\remote\dir\foo.exe').returns true
          Facter::Util::Resolution.which('C:\Tools\foo.exe').should == 'C:\Tools\foo.exe'
          Facter::Util::Resolution.which('\\\\remote\dir\foo.exe').should == '\\\\remote\dir\foo.exe'
        end

        it "should return the binary with added extension if executable" do
          ['.COM', '.BAT', '.CMD', '' ].each do |ext|
            File.stubs(:executable?).with('C:\Windows\system32\netsh'+ext).returns false
          end
          File.expects(:executable?).with('C:\Windows\system32\netsh.EXE').returns true

          Facter.expects(:warnonce).with('Using Facter::Util::Resolution.which with an absolute path like C:\\Windows\\system32\\netsh but no fileextension is deprecated. Please add the correct extension (.EXE)')
          Facter::Util::Resolution.which('C:\Windows\system32\netsh').should == 'C:\Windows\system32\netsh.EXE'
        end

        it "should return nil if the binary is not executable" do
          File.expects(:executable?).with('C:\Tools\foo.exe').returns false
          File.expects(:executable?).with('\\\\remote\dir\foo.exe').returns false
          Facter::Util::Resolution.which('C:\Tools\foo.exe').should be_nil
          Facter::Util::Resolution.which('\\\\remote\dir\foo.exe').should be_nil
        end
      end

      context "and not provided with an absolute path" do
        it "should return the absolute path if found" do
          File.expects(:executable?).with('C:\Windows\system32\foo.exe').returns false
          File.expects(:executable?).with('C:\Windows\foo.exe').returns true
          File.expects(:executable?).with('C:\Windows\System32\Wbem\foo.exe').never
          Facter::Util::Resolution.which('foo.exe').should == 'C:\Windows\foo.exe'
        end

        it "should return the absolute path with file extension if found" do
          ['.COM', '.EXE', '.BAT', '.CMD', '' ].each do |ext|
            File.stubs(:executable?).with('C:\Windows\system32\foo'+ext).returns false
            File.stubs(:executable?).with('C:\Windows\System32\Wbem\foo'+ext).returns false
          end
          ['.COM', '.BAT', '.CMD', '' ].each do |ext|
            File.stubs(:executable?).with('C:\Windows\foo'+ext).returns false
          end
          File.stubs(:executable?).with('C:\Windows\foo.EXE').returns true

          Facter::Util::Resolution.which('foo').should == 'C:\Windows\foo.EXE'
        end

        it "should return nil if not found" do
          File.expects(:executable?).with('C:\Windows\system32\foo.exe').returns false
          File.expects(:executable?).with('C:\Windows\foo.exe').returns false
          File.expects(:executable?).with('C:\Windows\System32\Wbem\foo.exe').returns false
          Facter::Util::Resolution.which('foo.exe').should be_nil
        end
      end
    end

    describe "#expand_command" do
      context "on windows", :as_platform => :windows do
        it "should expand binary" do
          Facter::Util::Resolution.expects(:which).with('cmd').returns 'C:\Windows\System32\cmd'
          Facter::Util::Resolution.expand_command(
            'cmd /c echo foo > C:\bar'
          ).should == 'C:\Windows\System32\cmd /c echo foo > C:\bar'
        end

        it "should expand double quoted binary" do
          Facter::Util::Resolution.expects(:which).with('my foo').returns 'C:\My Tools\my foo.exe'
          Facter::Util::Resolution.expand_command('"my foo" /a /b').should == '"C:\My Tools\my foo.exe" /a /b'
        end

        it "should not expand single quoted binary" do
          Facter::Util::Resolution.expects(:which).with('\'C:\My').returns nil
          Facter::Util::Resolution.expand_command('\'C:\My Tools\foo.exe\' /a /b').should be_nil
        end

        it "should quote expanded binary if found in path with spaces" do
          Facter::Util::Resolution.expects(:which).with('foo').returns 'C:\My Tools\foo.exe'
          Facter::Util::Resolution.expand_command('foo /a /b').should == '"C:\My Tools\foo.exe" /a /b'
        end

        it "should return nil if not found" do
          Facter::Util::Resolution.expects(:which).with('foo').returns nil
          Facter::Util::Resolution.expand_command('foo /a | stuff >> /dev/null').should be_nil
        end
      end

      context "on unix", :as_platform => :posix do
        it "should expand binary" do
          Facter::Util::Resolution.expects(:which).with('foo').returns '/bin/foo'
          Facter::Util::Resolution.expand_command('foo -a | stuff >> /dev/null').should == '/bin/foo -a | stuff >> /dev/null'
        end

        it "should expand double quoted binary" do
          Facter::Util::Resolution.expects(:which).with('/tmp/my foo').returns '/tmp/my foo'
          Facter::Util::Resolution.expand_command(%q{"/tmp/my foo" bar}).should == %q{"/tmp/my foo" bar}
        end

        it "should expand single quoted binary" do
          Facter::Util::Resolution.expects(:which).with('my foo').returns '/home/bob/my path/my foo'
          Facter::Util::Resolution.expand_command(%q{'my foo' -a}).should == %q{'/home/bob/my path/my foo' -a}
        end

        it "should quote expanded binary if found in path with spaces" do
          Facter::Util::Resolution.expects(:which).with('foo.sh').returns '/home/bob/my tools/foo.sh'
          Facter::Util::Resolution.expand_command('foo.sh /a /b').should == %q{'/home/bob/my tools/foo.sh' /a /b}
        end

        it "should return nil if not found" do
          Facter::Util::Resolution.expects(:which).with('foo').returns nil
          Facter::Util::Resolution.expand_command('foo -a | stuff >> /dev/null').should be_nil
        end
      end
    end

  end

  # It's not possible, AFAICT, to mock %x{}, so I can't really test this bit.
  describe "when executing code" do
    # set up some command strings, making sure we get the right version for both unix and windows
    echo_command = Facter::Util::Config.is_windows? ? 'cmd.exe /c "echo foo"' : 'echo foo'
    echo_env_var_command = Facter::Util::Config.is_windows? ? 'cmd.exe /c "echo %%%s%%"' : 'echo $%s'

    it "should deprecate the interpreter parameter" do
      Facter.expects(:warnonce).with("The interpreter parameter to 'exec' is deprecated and will be removed in a future version.")
      Facter::Util::Resolution.exec("/something", "/bin/perl")
    end

    # execute a simple echo command
    it "should execute the binary" do
<<<<<<< HEAD
      Facter::Util::Resolution.exec(echo_command).should == "foo"
    end

    it "should override the LANG environment variable" do
      Facter::Util::Resolution.exec(echo_env_var_command % 'LANG').should == "C"
    end

    it "should respect other overridden environment variables" do
      Facter::Util::Resolution.with_env( {"FOO" => "foo"} ) do
        Facter::Util::Resolution.exec(echo_env_var_command % 'FOO').should == "foo"
      end
    end

    it "should restore overridden LANG environment variable after execution" do
      # we're going to call with_env in a nested fashion, to make sure that the environment gets restored properly
      # at each level
      Facter::Util::Resolution.with_env( {"LANG" => "foo"} ) do
        # Resolution.exec always overrides 'LANG' for its own execution scope
        Facter::Util::Resolution.exec(echo_env_var_command % 'LANG').should == "C"
        # But after 'exec' completes, we should see our value restored
        ENV['LANG'].should == "foo"
        # Now we'll do a nested call to with_env
        Facter::Util::Resolution.with_env( {"LANG" => "bar"} ) do
          # During 'exec' it should still be 'C'
          Facter::Util::Resolution.exec(echo_env_var_command % 'LANG').should == "C"
          # After exec it should be restored to our current value for this level of the nesting...
          ENV['LANG'].should == "bar"
        end
        # Now we've dropped out of one level of nesting,
        ENV['LANG'].should == "foo"
        # Call exec one more time just for kicks
        Facter::Util::Resolution.exec(echo_env_var_command % 'LANG').should == "C"
        # One last check at our current nesting level.
        ENV['LANG'].should == "foo"
      end
=======
      test_command = Facter::Util::Config.is_windows? ? 'cmd.exe /c echo foo' : 'echo foo'
      Facter::Util::Resolution.exec(test_command).should == "foo"
>>>>>>> 86c2a5a3
    end

    context "when run on unix", :as_platform => :posix  do
      context "binary is present" do
        it "should run the command if path to binary is absolute" do
          Facter::Util::Resolution.expects(:expand_command).with('/usr/bin/uname -m').returns('/usr/bin/uname -m')
          Facter::Util::Resolution.expects(:`).with('/usr/bin/uname -m').returns 'x86_64'
          Facter::Util::Resolution.exec('/usr/bin/uname -m').should == 'x86_64'
        end

        it "should run the expanded command if path to binary not absolute" do
          Facter::Util::Resolution.expects(:expand_command).with('uname -m').returns('/usr/bin/uname -m')
          Facter::Util::Resolution.expects(:`).with('/usr/bin/uname -m').returns 'x86_64'
          Facter::Util::Resolution.exec('uname -m').should == 'x86_64'
        end
      end

      context "binary is not present" do
        it "should not run the command if path to binary is absolute" do
          Facter::Util::Resolution.expects(:expand_command).with('/usr/bin/uname -m').returns nil
          Facter::Util::Resolution.expects(:`).with('/usr/bin/uname -m').never
          Facter::Util::Resolution.exec('/usr/bin/uname -m').should be_nil
        end
        it "should not run the command if path to binary is not absolute" do
          Facter::Util::Resolution.expects(:expand_command).with('uname -m').returns nil
          Facter::Util::Resolution.expects(:`).with('uname -m').never
          Facter::Util::Resolution.exec('uname -m').should be_nil
        end
      end
    end

    context "when run on windows", :as_platform => :windows do
      context "binary is present" do
        it "should run the command if path to binary is absolute" do
          Facter::Util::Resolution.expects(:expand_command).with(%q{C:\Windows\foo.exe /a /b}).returns(%q{C:\Windows\foo.exe /a /b})
          Facter::Util::Resolution.expects(:`).with(%q{C:\Windows\foo.exe /a /b}).returns 'bar'
          Facter::Util::Resolution.exec(%q{C:\Windows\foo.exe /a /b}).should == 'bar'
        end

        it "should run the expanded command if path to binary not absolute" do
          Facter::Util::Resolution.expects(:expand_command).with(%q{foo.exe /a /b}).returns(%q{C:\Windows\foo.exe /a /b})
          Facter::Util::Resolution.expects(:`).with(%q{C:\Windows\foo.exe /a /b}).returns 'bar'
          Facter::Util::Resolution.exec(%q{foo.exe /a /b}).should == 'bar'
        end
      end

      context "binary is not present" do
        it "should not run the command if path to binary is absolute" do
          Facter::Util::Resolution.expects(:expand_command).with(%q{C:\Windows\foo.exe /a /b}).returns nil
          Facter::Util::Resolution.expects(:`).with(%q{C:\Windows\foo.exe /a /b}).never
          Facter::Util::Resolution.exec(%q{C:\Windows\foo.exe /a /b}).should be_nil
        end
        it "should try to run the command and return output of a shell-builtin" do
          Facter::Util::Resolution.expects(:expand_command).with(%q{echo foo}).returns nil
          Facter::Util::Resolution.expects(:`).with(%q{echo foo}).returns 'foo'
          Facter.expects(:warnonce).with('Using Facter::Util::Resolution.exec with a shell built-in is deprecated. Most built-ins can be replaced with native ruby commands. If you really have to run a built-in, pass "cmd /c your_builtin" as a command')
          Facter::Util::Resolution.exec(%q{echo foo}).should == 'foo'
        end
        it "should try to run the command and return nil if not shell-builtin" do
          Facter::Util::Resolution.expects(:expand_command).with(%q{echo foo}).returns nil
          Facter::Util::Resolution.stubs(:`).with(%q{echo foo}).raises Errno::ENOENT, 'some_error_message'
          Facter.expects(:warnonce).never
          Facter::Util::Resolution.exec(%q{echo foo}).should be_nil
        end
      end
    end
  end
end<|MERGE_RESOLUTION|>--- conflicted
+++ resolved
@@ -677,7 +677,6 @@
 
     # execute a simple echo command
     it "should execute the binary" do
-<<<<<<< HEAD
       Facter::Util::Resolution.exec(echo_command).should == "foo"
     end
 
@@ -713,10 +712,6 @@
         # One last check at our current nesting level.
         ENV['LANG'].should == "foo"
       end
-=======
-      test_command = Facter::Util::Config.is_windows? ? 'cmd.exe /c echo foo' : 'echo foo'
-      Facter::Util::Resolution.exec(test_command).should == "foo"
->>>>>>> 86c2a5a3
     end
 
     context "when run on unix", :as_platform => :posix  do

#! /usr/bin/env ruby

require 'spec_helper'
require 'facter/util/virtual'
require 'stringio'

describe Facter::Util::Virtual do

  after do
    Facter.clear
  end
  it "should detect openvz" do
    FileTest.stubs(:directory?).with("/proc/vz").returns(true)
    Dir.stubs(:glob).with("/proc/vz/*").returns(['vzquota'])
    Facter::Util::Virtual.should be_openvz
  end

  it "should not detect openvz when /proc/lve/list is present" do
    FileTest.stubs(:file?).with("/proc/lve/list").returns(true)
    Facter::Util::Virtual.should_not be_openvz
  end

  it "should not detect openvz when /proc/vz/ is empty" do
    FileTest.stubs(:file?).with("/proc/lve/list").returns(false)
    FileTest.stubs(:directory?).with("/proc/vz").returns(true)
    Dir.stubs(:glob).with("/proc/vz/*").returns([])
    Facter::Util::Virtual.should_not be_openvz
  end

  it "should identify openvzhn when /proc/self/status has envID of 0" do
    Facter::Util::Virtual.stubs(:openvz?).returns(true)
    FileTest.stubs(:exists?).with("/proc/self/status").returns(true)
<<<<<<< HEAD
    File.stubs(:read).with('/proc/self/status').returns <<EOT
Name:	cat
State:	R (running)
Tgid:	8418
Pid:	8418
PPid:	2354
envID:  0
TracerPid:	0
Uid:	0	0	0	0
EOT
=======
    Facter::Core::Execution.stubs(:exec).with('grep "envID" /proc/self/status').returns("envID:  0")
>>>>>>> bc85e8dd
    Facter::Util::Virtual.openvz_type().should == "openvzhn"
  end

  it "should identify openvzve when /proc/self/status has envID of 0" do
    Facter::Util::Virtual.stubs(:openvz?).returns(true)
    FileTest.stubs(:exists?).with('/proc/self/status').returns(true)
<<<<<<< HEAD
    File.stubs(:read).with('/proc/self/status').returns <<EOT
Name:	cat
State:	R (running)
Tgid:	8418
Pid:	8418
PPid:	2354
envID:  101
TracerPid:	0
Uid:	0	0	0	0
EOT
=======
    Facter::Core::Execution.stubs(:exec).with('grep "envID" /proc/self/status').returns("envID:  666")
>>>>>>> bc85e8dd
    Facter::Util::Virtual.openvz_type().should == "openvzve"
  end

  it "should not attempt to identify openvz when /proc/self/status has no envID" do
    Facter::Util::Virtual.stubs(:openvz?).returns(true)
    FileTest.stubs(:exists?).with('/proc/self/status').returns(true)
<<<<<<< HEAD
    File.stubs(:read).with('/proc/self/status').returns <<EOT
Name:	cat
State:	R (running)
Tgid:	8418
Pid:	8418
PPid:	2354
TracerPid:	0
Uid:	0	0	0	0
EOT
    Facter::Util::Resolution.stubs(:exec).with('grep "envID" /proc/self/status').returns("")
=======
    Facter::Core::Execution.stubs(:exec).with('grep "envID" /proc/self/status').returns("")
>>>>>>> bc85e8dd
    Facter::Util::Virtual.openvz_type().should be_nil
  end

  it "should identify Solaris zones when non-global zone" do
    Facter::Core::Execution.stubs(:exec).with("/sbin/zonename").returns("somezone")
    Facter::Util::Virtual.should be_zone
  end

  it "should not identify Solaris zones when global zone" do
    Facter::Core::Execution.stubs(:exec).with("/sbin/zonename").returns("global")
    Facter::Util::Virtual.should_not be_zone
  end

  it "(#14522) handles the unencoded binary data in /proc/self/status on Solaris" do
    Facter.fact(:osfamily).stubs(:value).returns("Solaris")
    File.stubs(:open).with('/proc/self/status', 'rb').returns(solaris_proc_self_status)
    FileTest.stubs(:exists?).with('/proc/self/status').returns(true)

    Facter::Util::Virtual.vserver?.should eq(false)
  end

  it "should not detect vserver if no self status" do
    FileTest.stubs(:exists?).with("/proc/self/status").returns(false)
    Facter::Util::Virtual.should_not be_vserver
  end

  it "should detect vserver when vxid present in process status" do
    FileTest.stubs(:exists?).with("/proc/self/status").returns(true)
    File.stubs(:open).with("/proc/self/status", "rb").returns(StringIO.new("VxID: 42\n"))
    Facter::Util::Virtual.should be_vserver
  end

  it "should detect vserver when s_context present in process status" do
    FileTest.stubs(:exists?).with("/proc/self/status").returns(true)
    File.stubs(:open).with("/proc/self/status", "rb").returns(StringIO.new("s_context: 42\n"))
    Facter::Util::Virtual.should be_vserver
  end

  it "should not detect vserver when vserver flags not present in process status" do
    FileTest.stubs(:exists?).with("/proc/self/status").returns(true)
    File.stubs(:open).with("/proc/self/status", "rb").returns(StringIO.new("wibble: 42\n"))
    Facter::Util::Virtual.should_not be_vserver
  end

  it "should identify kvm" do
    Facter::Util::Virtual.stubs(:kvm?).returns(true)
    Facter::Core::Execution.stubs(:exec).with('dmidecode 2> /dev/null').returns("something")
    Facter::Util::Virtual.kvm_type().should == "kvm"
  end

  it "should be able to detect RHEV via sysfs on Linux" do
    # Fake files are always hard to stub. :/
    File.stubs(:read).with("/sys/devices/virtual/dmi/id/product_name").
      returns("RHEV Hypervisor")

    Facter::Util::Virtual.should be_rhev
  end

  it "should be able to detect RHEV via sysfs on Linux improperly" do
    # Fake files are always hard to stub. :/
    File.stubs(:read).with("/sys/devices/virtual/dmi/id/product_name").
      returns("something else")

    Facter::Util::Virtual.should_not be_rhev
  end

  it "should be able to detect ovirt via sysfs on Linux" do
    # Fake files are always hard to stub. :/
    File.stubs(:read).with("/sys/devices/virtual/dmi/id/product_name").
      returns("oVirt Node")

    Facter::Util::Virtual.should be_ovirt
  end

  it "should be able to detect ovirt via sysfs on Linux improperly" do
    # Fake files are always hard to stub. :/
    File.stubs(:read).with("/sys/devices/virtual/dmi/id/product_name").
      returns("something else")

    Facter::Util::Virtual.should_not be_ovirt
  end

  fixture_path = fixtures('virtual', 'proc_self_status')

  test_cases = [
    [File.join(fixture_path, 'vserver_2_1', 'guest'), true, 'vserver 2.1 guest'],
    [File.join(fixture_path, 'vserver_2_1', 'host'),  true, 'vserver 2.1 host'],
    [File.join(fixture_path, 'vserver_2_3', 'guest'), true, 'vserver 2.3 guest'],
    [File.join(fixture_path, 'vserver_2_3', 'host'),  true, 'vserver 2.3 host']
  ]

  test_cases.each do |status_file, expected, description|
    describe "with /proc/self/status from #{description}" do
      it "should detect vserver as #{expected.inspect}" do
        status = File.read(status_file)
        FileTest.stubs(:exists?).with("/proc/self/status").returns(true)
        File.stubs(:open).with("/proc/self/status", "rb").returns(StringIO.new(status))
        Facter::Util::Virtual.vserver?.should == expected
      end
    end
  end

  it "reads dmi entries as ascii data" do
    entries_file = my_fixture('invalid_unicode_dmi_entries')
    expected_contents = 'Virtual'

    entries = Facter::Util::Virtual.read_sysfs_dmi_entries(entries_file)

    entries.should =~ /#{expected_contents}/
  end

  it "should identify vserver_host when /proc/virtual exists" do
    Facter::Util::Virtual.expects(:vserver?).returns(true)
    FileTest.stubs(:exists?).with("/proc/virtual").returns(true)
    Facter::Util::Virtual.vserver_type().should == "vserver_host"
  end

  it "should identify vserver_type as vserver when /proc/virtual does not exist" do
    Facter::Util::Virtual.expects(:vserver?).returns(true)
    FileTest.stubs(:exists?).with("/proc/virtual").returns(false)
    Facter::Util::Virtual.vserver_type().should == "vserver"
  end

  it "should detect xen when /proc/sys/xen exists" do
    FileTest.expects(:exists?).with("/proc/sys/xen").returns(true)
    Facter::Util::Virtual.should be_xen
  end

  it "should detect xen when /sys/bus/xen exists" do
    FileTest.expects(:exists?).with("/proc/sys/xen").returns(false)
    FileTest.expects(:exists?).with("/sys/bus/xen").returns(true)
    Facter::Util::Virtual.should be_xen
  end

  it "should detect xen when /proc/xen exists" do
    FileTest.expects(:exists?).with("/proc/sys/xen").returns(false)
    FileTest.expects(:exists?).with("/sys/bus/xen").returns(false)
    FileTest.expects(:exists?).with("/proc/xen").returns(true)
    Facter::Util::Virtual.should be_xen
  end

  it "should not detect xen when no sysfs/proc xen directories exist" do
    FileTest.expects(:exists?).with("/proc/sys/xen").returns(false)
    FileTest.expects(:exists?).with("/sys/bus/xen").returns(false)
    FileTest.expects(:exists?).with("/proc/xen").returns(false)
    Facter::Util::Virtual.should_not be_xen
  end

  it "should detect kvm" do
    FileTest.stubs(:exists?).with("/proc/cpuinfo").returns(true)
    File.stubs(:read).with("/proc/cpuinfo").returns("model name : QEMU Virtual CPU version 0.9.1\n")
    Facter::Util::Virtual.should be_kvm
  end

  it "should detect kvm on FreeBSD" do
    FileTest.stubs(:exists?).with("/proc/cpuinfo").returns(false)
    Facter.fact(:kernel).stubs(:value).returns("FreeBSD")
<<<<<<< HEAD
    Facter::Util::POSIX.stubs(:sysctl).with("hw.model").returns("QEMU Virtual CPU version 0.12.4")
=======
    Facter::Core::Execution.stubs(:exec).with("/sbin/sysctl -n hw.model").returns("QEMU Virtual CPU version 0.12.4")
>>>>>>> bc85e8dd
    Facter::Util::Virtual.should be_kvm
  end

  it "should detect kvm on OpenBSD" do
    FileTest.stubs(:exists?).with("/proc/cpuinfo").returns(false)
    Facter.fact(:kernel).stubs(:value).returns("OpenBSD")
<<<<<<< HEAD
    Facter::Util::POSIX.stubs(:sysctl).with("hw.model").returns('QEMU Virtual CPU version (cpu64-rhel6) ("AuthenticAMD" 686-class, 512KB L2 cache)')
=======
    Facter::Core::Execution.stubs(:exec).with("/sbin/sysctl -n hw.model").returns('QEMU Virtual CPU version (cpu64-rhel6) ("AuthenticAMD" 686-class, 512KB L2 cache)')
>>>>>>> bc85e8dd
    Facter::Util::Virtual.should be_kvm
  end

  it "should identify FreeBSD jail when in jail" do
    Facter.fact(:kernel).stubs(:value).returns("FreeBSD")
    Facter::Core::Execution.stubs(:exec).with("/sbin/sysctl -n security.jail.jailed").returns("1")
    Facter::Util::Virtual.should be_jail
  end

  it "should not identify GNU/kFreeBSD jail when not in jail" do
    Facter.fact(:kernel).stubs(:value).returns("GNU/kFreeBSD")
    Facter::Core::Execution.stubs(:exec).with("/bin/sysctl -n security.jail.jailed").returns("0")
    Facter::Util::Virtual.should_not be_jail
  end

  it "should detect hpvm on HP-UX" do
    Facter.fact(:kernel).stubs(:value).returns("HP-UX")
    Facter::Core::Execution.stubs(:exec).with("/usr/bin/getconf MACHINE_MODEL").returns('ia64 hp server Integrity Virtual Machine')
    Facter::Util::Virtual.should be_hpvm
  end

  it "should not detect hpvm on HP-UX when not in hpvm" do
    Facter.fact(:kernel).stubs(:value).returns("HP-UX")
    Facter::Core::Execution.stubs(:exec).with("/usr/bin/getconf MACHINE_MODEL").returns('ia64 hp server rx660')
    Facter::Util::Virtual.should_not be_hpvm
  end

  it "should be able to detect virtualbox via sysfs on Linux" do
    # Fake files are always hard to stub. :/
    File.stubs(:read).with("/sys/devices/virtual/dmi/id/product_name").
      returns("VirtualBox")

    Facter::Util::Virtual.should be_virtualbox
  end

  it "should be able to detect virtualbox via sysfs on Linux improperly" do
    # Fake files are always hard to stub. :/
    File.stubs(:read).with("/sys/devices/virtual/dmi/id/product_name").
      returns("HP-Oracle-Sun-VMWare-funky-town")

    Facter::Util::Virtual.should_not be_virtualbox
  end

  let :solaris_proc_self_status do
    sample_data = my_fixture_read('solaris10_proc_self_status1')
    mockfile = mock('File')
    mockfile.stubs(:read).returns(sample_data)
    mockfile
  end

  shared_examples_for "virt-what" do |kernel, path, null_device|
    before(:each) do
      Facter.fact(:kernel).stubs(:value).returns(kernel)
      Facter::Core::Execution.expects(:which).with("virt-what").returns(path)
      Facter::Core::Execution.expects(:exec).with("#{path} 2>#{null_device}")
    end

    it "on #{kernel} virt-what is at #{path} and stderr is sent to #{null_device}" do
      Facter::Util::Virtual.virt_what
    end
  end

  context "on linux" do
    it_should_behave_like "virt-what", "linux", "/usr/bin/virt-what", "/dev/null"

    it "should strip out warnings on stdout from virt-what" do
      virt_what_warning = "virt-what: this script must be run as root"
      Facter.fact(:kernel).stubs(:value).returns('linux')
      Facter::Core::Execution.expects(:which).with('virt-what').returns "/usr/bin/virt-what"
      Facter::Core::Execution.expects(:exec).with('/usr/bin/virt-what 2>/dev/null').returns virt_what_warning
      Facter::Util::Virtual.virt_what.should_not match /^virt-what: /
    end
  end

  context "on unix" do
    it_should_behave_like "virt-what", "unix", "/usr/bin/virt-what", "/dev/null"
  end

  context "on windows" do
    it_should_behave_like "virt-what", "windows", 'c:\windows\system32\virt-what', "NUL"
  end
end<|MERGE_RESOLUTION|>--- conflicted
+++ resolved
@@ -30,7 +30,6 @@
   it "should identify openvzhn when /proc/self/status has envID of 0" do
     Facter::Util::Virtual.stubs(:openvz?).returns(true)
     FileTest.stubs(:exists?).with("/proc/self/status").returns(true)
-<<<<<<< HEAD
     File.stubs(:read).with('/proc/self/status').returns <<EOT
 Name:	cat
 State:	R (running)
@@ -41,16 +40,12 @@
 TracerPid:	0
 Uid:	0	0	0	0
 EOT
-=======
-    Facter::Core::Execution.stubs(:exec).with('grep "envID" /proc/self/status').returns("envID:  0")
->>>>>>> bc85e8dd
     Facter::Util::Virtual.openvz_type().should == "openvzhn"
   end
 
   it "should identify openvzve when /proc/self/status has envID of 0" do
     Facter::Util::Virtual.stubs(:openvz?).returns(true)
     FileTest.stubs(:exists?).with('/proc/self/status').returns(true)
-<<<<<<< HEAD
     File.stubs(:read).with('/proc/self/status').returns <<EOT
 Name:	cat
 State:	R (running)
@@ -61,16 +56,12 @@
 TracerPid:	0
 Uid:	0	0	0	0
 EOT
-=======
-    Facter::Core::Execution.stubs(:exec).with('grep "envID" /proc/self/status').returns("envID:  666")
->>>>>>> bc85e8dd
     Facter::Util::Virtual.openvz_type().should == "openvzve"
   end
 
   it "should not attempt to identify openvz when /proc/self/status has no envID" do
     Facter::Util::Virtual.stubs(:openvz?).returns(true)
     FileTest.stubs(:exists?).with('/proc/self/status').returns(true)
-<<<<<<< HEAD
     File.stubs(:read).with('/proc/self/status').returns <<EOT
 Name:	cat
 State:	R (running)
@@ -80,10 +71,7 @@
 TracerPid:	0
 Uid:	0	0	0	0
 EOT
-    Facter::Util::Resolution.stubs(:exec).with('grep "envID" /proc/self/status').returns("")
-=======
     Facter::Core::Execution.stubs(:exec).with('grep "envID" /proc/self/status').returns("")
->>>>>>> bc85e8dd
     Facter::Util::Virtual.openvz_type().should be_nil
   end
 
@@ -241,22 +229,14 @@
   it "should detect kvm on FreeBSD" do
     FileTest.stubs(:exists?).with("/proc/cpuinfo").returns(false)
     Facter.fact(:kernel).stubs(:value).returns("FreeBSD")
-<<<<<<< HEAD
     Facter::Util::POSIX.stubs(:sysctl).with("hw.model").returns("QEMU Virtual CPU version 0.12.4")
-=======
-    Facter::Core::Execution.stubs(:exec).with("/sbin/sysctl -n hw.model").returns("QEMU Virtual CPU version 0.12.4")
->>>>>>> bc85e8dd
     Facter::Util::Virtual.should be_kvm
   end
 
   it "should detect kvm on OpenBSD" do
     FileTest.stubs(:exists?).with("/proc/cpuinfo").returns(false)
     Facter.fact(:kernel).stubs(:value).returns("OpenBSD")
-<<<<<<< HEAD
     Facter::Util::POSIX.stubs(:sysctl).with("hw.model").returns('QEMU Virtual CPU version (cpu64-rhel6) ("AuthenticAMD" 686-class, 512KB L2 cache)')
-=======
-    Facter::Core::Execution.stubs(:exec).with("/sbin/sysctl -n hw.model").returns('QEMU Virtual CPU version (cpu64-rhel6) ("AuthenticAMD" 686-class, 512KB L2 cache)')
->>>>>>> bc85e8dd
     Facter::Util::Virtual.should be_kvm
   end
 

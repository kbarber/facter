#! /usr/bin/env ruby

require 'spec_helper'
require 'facter/util/manufacturer'

describe Facter::Manufacturer do
  before :each do
    Facter.clear
  end

  it "should return the system DMI table" do
    Facter::Manufacturer.should respond_to(:get_dmi_table)
  end

  it "should return nil on non-supported operating systems" do
    Facter.stubs(:value).with(:kernel).returns("SomeThing")
    Facter::Manufacturer.get_dmi_table().should be_nil
  end

  it "should parse prtdiag output on a sunfire v120" do
    Facter::Util::Resolution.stubs(:exec).returns(my_fixture_read("solaris_sunfire_v120_prtdiag"))
    Facter::Manufacturer.prtdiag_sparc_find_system_info()
    Facter.value(:manufacturer).should == "Sun Microsystems"
    Facter.value(:productname).should == "Sun Fire V120 (UltraSPARC-IIe 648MHz)"
  end

  it "should parse prtdiag output on a t5220" do
    Facter::Util::Resolution.stubs(:exec).returns(my_fixture_read("solaris_t5220_prtdiag"))
    Facter::Manufacturer.prtdiag_sparc_find_system_info()
    Facter.value(:manufacturer).should == "Sun Microsystems"
    Facter.value(:productname).should == "SPARC Enterprise T5220"
  end

<<<<<<< HEAD
=======
  it "should not set manufacturer or productname if prtdiag output is nil" do
    # Stub kernel so we don't have windows fall through to its own mechanism
    Facter.fact(:kernel).stubs(:value).returns("SunOS")
    Facter.fact(:hardwareisa).stubs(:value).returns("sparc")

    Facter::Util::Resolution.stubs(:exec).with(regexp_matches(/prtdiag/)).returns(nil)
    Facter::Manufacturer.prtdiag_sparc_find_system_info()
    Facter.value(:manufacturer).should be_nil
    Facter.value(:productname).should be_nil
  end

>>>>>>> 56e6057e
  it "should strip white space on dmi output with spaces" do
    dmidecode_output = my_fixture_read("linux_dmidecode_with_spaces")
    Facter::Manufacturer.expects(:get_dmi_table).returns(dmidecode_output)
    Facter.fact(:kernel).stubs(:value).returns("Linux")

    query = { '[Ss]ystem [Ii]nformation' => [ { 'Product(?: Name)?:' => 'productname' } ] }

    Facter::Manufacturer.dmi_find_system_info(query)
    Facter.value(:productname).should == "MS-6754"
  end

  it "should handle output from smbios when run under sunos" do
    smbios_output = my_fixture_read("opensolaris_smbios")
    Facter::Manufacturer.expects(:get_dmi_table).returns(smbios_output)
    Facter.fact(:kernel).stubs(:value).returns("SunOS")

    query = { 'BIOS information' => [ { 'Release Date:' => 'reldate' } ] }

    Facter::Manufacturer.dmi_find_system_info(query)
    Facter.value(:reldate).should == "12/01/2006"
  end

  it "should not split on dmi keys containing the string Handle" do
    dmidecode_output = <<-eos
Handle 0x1000, DMI type 16, 15 bytes
Physical Memory Array
        Location: System Board Or Motherboard
        Use: System Memory
        Error Correction Type: None
        Maximum Capacity: 4 GB
        Error Information Handle: Not Provided
        Number Of Devices: 123

Handle 0x001F
        DMI type 127, 4 bytes.
        End Of Table
    eos
    Facter::Manufacturer.expects(:get_dmi_table).returns(dmidecode_output)
    Facter.fact(:kernel).stubs(:value).returns("Linux")
    query = { 'Physical Memory Array' => [ { 'Number Of Devices:' => 'ramslots'}]}
    Facter::Manufacturer.dmi_find_system_info(query)
    Facter.value(:ramslots).should == "123"
  end

  it "should match the key in the defined section and not the first one found" do
    dmidecode_output = <<-eos
Handle 0x000C, DMI type 7, 19 bytes
Cache Information
        Socket Designation: Internal L2 Cache
        Configuration: Enabled, Socketed, Level 2
        Operational Mode: Write Back
        Location: Internal
        Installed Size: 4096 KB
        Maximum Size: 4096 KB
        Supported SRAM Types:
                Burst
        Installed SRAM Type: Burst
        Speed: Unknown
        Error Correction Type: Single-bit ECC
        System Type: Unified
        Associativity: 8-way Set-associative

Handle 0x1000, DMI type 16, 15 bytes
Physical Memory Array
        Location: System Board Or Motherboard
        Use: System Memory
        Error Correction Type: None
        Maximum Capacity: 4 GB
        Error Information Handle: Not Provided
        Number Of Devices: 2

Handle 0x001F
        DMI type 127, 4 bytes.
        End Of Table
    eos
    Facter::Manufacturer.expects(:get_dmi_table).returns(dmidecode_output)
    Facter.fact(:kernel).stubs(:value).returns("Linux")
    query = { 'Physical Memory Array' => [ { 'Location:' => 'ramlocation'}]}
    Facter::Manufacturer.dmi_find_system_info(query)
    Facter.value(:ramlocation).should == "System Board Or Motherboard"
  end

  it "should return an appropriate uuid on linux" do
    Facter.fact(:kernel).stubs(:value).returns("Linux")
    dmidecode = my_fixture_read("intel_linux_dmidecode")
    Facter::Manufacturer.expects(:get_dmi_table).returns(dmidecode)
   
    query = { '[Ss]ystem [Ii]nformation' => [ { 'UUID:' => 'uuid' } ] }
    Facter::Manufacturer.dmi_find_system_info(query)
    Facter.value(:uuid).should == "60A98BB3-95B6-E111-AF74-4C72B9247D28"
  end

  def find_product_name(os)
    output_file = case os
      when "FreeBSD" then my_fixture("freebsd_dmidecode")
      when "SunOS" then my_fixture("opensolaris_smbios")
      end

    output = File.new(output_file).read()
    query = { '[Ss]ystem [Ii]nformation' => [ { 'Product(?: Name)?:' => "product_name_#{os}" } ] }

    Facter.fact(:kernel).stubs(:value).returns(os)
    Facter::Manufacturer.expects(:get_dmi_table).returns(output)

    Facter::Manufacturer.dmi_find_system_info(query)

    return Facter.value("product_name_#{os}")
  end

  it "should return the same result with smbios than with dmidecode" do
    find_product_name("FreeBSD").should_not == nil
    find_product_name("FreeBSD").should == find_product_name("SunOS")
  end

  it "should find information on Windows" do
    Facter.fact(:kernel).stubs(:value).returns("windows")
    require 'facter/util/wmi'

    bios = stubs 'bios'
    bios.stubs(:Manufacturer).returns("Phoenix Technologies LTD")
    bios.stubs(:Serialnumber).returns("56 4d 40 2b 4d 81 94 d6-e6 c5 56 a4 56 0c 9e 9f")

    product = stubs 'product'
    product.stubs(:Name).returns("VMware Virtual Platform")

    wmi = stubs 'wmi'
    wmi.stubs(:ExecQuery).with("select * from Win32_Bios").returns([bios])
    wmi.stubs(:ExecQuery).with("select * from Win32_Bios").returns([bios])
    wmi.stubs(:ExecQuery).with("select * from Win32_ComputerSystemProduct").returns([product])

    Facter::Util::WMI.stubs(:connect).returns(wmi)
    Facter.value(:manufacturer).should == "Phoenix Technologies LTD"
    Facter.value(:serialnumber).should == "56 4d 40 2b 4d 81 94 d6-e6 c5 56 a4 56 0c 9e 9f"
    Facter.value(:productname).should == "VMware Virtual Platform"
  end
end<|MERGE_RESOLUTION|>--- conflicted
+++ resolved
@@ -31,8 +31,6 @@
     Facter.value(:productname).should == "SPARC Enterprise T5220"
   end
 
-<<<<<<< HEAD
-=======
   it "should not set manufacturer or productname if prtdiag output is nil" do
     # Stub kernel so we don't have windows fall through to its own mechanism
     Facter.fact(:kernel).stubs(:value).returns("SunOS")
@@ -44,7 +42,6 @@
     Facter.value(:productname).should be_nil
   end
 
->>>>>>> 56e6057e
   it "should strip white space on dmi output with spaces" do
     dmidecode_output = my_fixture_read("linux_dmidecode_with_spaces")
     Facter::Manufacturer.expects(:get_dmi_table).returns(dmidecode_output)
@@ -131,7 +128,7 @@
     Facter.fact(:kernel).stubs(:value).returns("Linux")
     dmidecode = my_fixture_read("intel_linux_dmidecode")
     Facter::Manufacturer.expects(:get_dmi_table).returns(dmidecode)
-   
+
     query = { '[Ss]ystem [Ii]nformation' => [ { 'UUID:' => 'uuid' } ] }
     Facter::Manufacturer.dmi_find_system_info(query)
     Facter.value(:uuid).should == "60A98BB3-95B6-E111-AF74-4C72B9247D28"

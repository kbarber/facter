--- conflicted
+++ resolved
@@ -29,11 +29,7 @@
   end
 
   describe "#valid_seach_path?" do
-<<<<<<< HEAD
-    let(:loader) { loader = Facter::Util::Loader.new }
-=======
     let(:loader) { Facter::Util::Loader.new }
->>>>>>> 5dae71fe
 
     # Used to have test for " " as a directory since that should
     # be a relative directory, but on Windows in both 1.8.7 and
@@ -53,19 +49,7 @@
       ' /',
       ' \/',
     ].each do |dir|
-<<<<<<< HEAD
-      it "should be false for relative path to non-directory #{dir}" do
-        File.stubs(:directory?).with(dir).returns false
-
-        loader.should_not be_valid_search_path dir
-      end
-
-      it "should be false for relative path to directory #{dir}" do
-        File.stubs(:directory?).with(dir).returns true
-
-=======
       it "should be false for relative path #{dir}" do
->>>>>>> 5dae71fe
         loader.should_not be_valid_search_path dir
       end
     end
@@ -81,19 +65,7 @@
       '/ ',
       '/ /..',
     ].each do |dir|
-<<<<<<< HEAD
-      it "should be false for absolute path to non-directory #{dir}" do
-        File.stubs(:directory?).with(dir).returns false
-
-        loader.should_not be_valid_search_path dir
-      end
-
-      it "should be true for absolute path to directory #{dir}" do
-        File.stubs(:directory?).with(dir).returns true
-
-=======
       it "should be true for absolute path #{dir}" do
->>>>>>> 5dae71fe
         loader.should be_valid_search_path dir
       end
     end
@@ -104,11 +76,7 @@
   end
 
   describe "when determining the search path" do
-<<<<<<< HEAD
-    let(:loader) { loader = Facter::Util::Loader.new }
-=======
     let(:loader) { Facter::Util::Loader.new }
->>>>>>> 5dae71fe
 
     it "should include the facter subdirectory of all paths in ruby LOAD_PATH" do
       dirs = $LOAD_PATH.collect { |d| File.expand_path('facter', d) }
@@ -134,13 +102,10 @@
     it "should include all search paths registered with Facter" do
       Facter.expects(:search_path).returns %w{/one /two}
       loader.stubs(:valid_search_path?).returns true
-<<<<<<< HEAD
-=======
 
       File.stubs(:directory?).returns false
       File.stubs(:directory?).with('/one').returns true
       File.stubs(:directory?).with('/two').returns true
->>>>>>> 5dae71fe
 
       paths = loader.search_path
       paths.should be_include("/one")
@@ -166,18 +131,12 @@
       Facter.expects(:search_path).returns %w{/one /two}
       loader.stubs(:valid_search_path?).returns false
       loader.stubs(:valid_search_path?).with('/one').returns true
-<<<<<<< HEAD
-      loader.stubs(:valid_search_path?).with('/two').returns false
-      Facter.expects(:warn).with('Excluding /two from search path. Fact file paths must be an absolute directory').once
-
-=======
       loader.stubs(:valid_search_path?).with('/two').returns true
 
       File.stubs(:directory?).returns false
       File.stubs(:directory?).with('/one').returns true
       File.stubs(:directory?).with('/two').returns false
 
->>>>>>> 5dae71fe
       paths = loader.search_path
       paths.should be_include("/one")
       paths.should_not be_include('/two')
@@ -191,14 +150,11 @@
 
         loader = Facter::Util::Loader.new("FACTERLIB" => "/one/path#{File::PATH_SEPARATOR}/two/path")
 
-<<<<<<< HEAD
-=======
-      File.stubs(:directory?).returns false
-      File.stubs(:directory?).with('/one/path').returns true
-      File.stubs(:directory?).with('/two/path').returns true
+        File.stubs(:directory?).returns false
+        File.stubs(:directory?).with('/one/path').returns true
+        File.stubs(:directory?).with('/two/path').returns true
 
         loader.stubs(:valid_search_path?).returns true
->>>>>>> 5dae71fe
         paths = loader.search_path
         %w{/one/path /two/path}.each do |dir|
           paths.should be_include(dir)

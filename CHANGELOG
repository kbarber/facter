--- conflicted
+++ resolved
@@ -1,8 +1,4 @@
-<<<<<<< HEAD
-?:
-=======
 1.5:
->>>>>>> d49d63c7
     Fixed #1400 - OperatingSystemRelease should now work on CentOS
 
     Changed 'timeout' option to 'limit' to avoid scope issue
